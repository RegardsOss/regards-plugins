--- conflicted
+++ resolved
@@ -50,11 +50,7 @@
 	<parent>
 		<groupId>fr.cnes.regards</groupId>
 		<artifactId>regards-parent</artifactId>
-<<<<<<< HEAD
-		<version>1.4.0</version>
-=======
 		<version>1.4.1-SNAPSHOT</version>
->>>>>>> 21c68ad5
 		<relativePath/>
 	</parent>
 
