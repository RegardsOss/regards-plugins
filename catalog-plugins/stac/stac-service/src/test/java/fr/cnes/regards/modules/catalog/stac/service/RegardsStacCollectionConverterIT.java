package fr.cnes.regards.modules.catalog.stac.service;


import com.google.common.collect.Sets;
import fr.cnes.regards.framework.geojson.geometry.IGeometry;
import fr.cnes.regards.framework.geojson.geometry.Point;
import fr.cnes.regards.framework.jpa.multitenant.test.AbstractMultitenantServiceTest;
import fr.cnes.regards.framework.oais.urn.OAISIdentifier;
import fr.cnes.regards.framework.urn.EntityType;
import fr.cnes.regards.framework.urn.UniformResourceName;
import fr.cnes.regards.modules.catalog.stac.domain.spec.v1_0_0_beta2.Collection;
import fr.cnes.regards.modules.catalog.stac.service.collection.Static.IStaticCollectionService;
import fr.cnes.regards.modules.dam.domain.entities.DataObject;
import fr.cnes.regards.modules.indexer.dao.EsRepository;
import fr.cnes.regards.modules.indexer.dao.spatial.GeoHelper;
import fr.cnes.regards.modules.indexer.dao.spatial.ProjectGeoSettings;
import fr.cnes.regards.modules.indexer.domain.spatial.Crs;
import fr.cnes.regards.modules.model.domain.Model;
import io.vavr.control.Try;
import org.elasticsearch.common.geo.GeoPoint;
import org.junit.After;
import org.junit.Assert;
import org.junit.Before;
import org.junit.Test;
import org.slf4j.Logger;
import org.slf4j.LoggerFactory;
import org.springframework.beans.factory.annotation.Autowired;
import org.springframework.boot.test.mock.mockito.MockBean;
import org.springframework.test.context.ActiveProfiles;
import org.springframework.test.context.TestPropertySource;

import java.time.LocalDateTime;
import java.time.OffsetDateTime;
import java.time.ZoneOffset;
import java.util.UUID;

import static org.mockito.Mockito.when;

@ActiveProfiles({"test", "feign"})
@TestPropertySource(locations = {"classpath:test.properties"},
<<<<<<< HEAD
        properties = {"spring.jIAttributeModelClientpa.properties.hibernate.default_schema=public", "regards.elasticsearch.http.port=9200"
                , "regards.elasticsearch.host:172.26.47.52"})
=======
    properties = {
        "spring.jpa.properties.hibernate.default_schema=public",
        "regards.elasticsearch.http.port=9200",
        "regards.elasticsearch.host=172.26.47.52"
})
>>>>>>> 035a75ae
public class RegardsStacCollectionConverterIT extends AbstractMultitenantServiceTest {

    private static final Logger LOGGER = LoggerFactory.getLogger(RegardsStacCollectionConverterIT.class);

    public static final String ITEMSTENANT = "PROJECT";

<<<<<<< HEAD
    OffsetDateTime offsetDateTimeFrom = OffsetDateTime.of(LocalDateTime.of(2017, 05, 12, 05, 45), ZoneOffset.UTC);
    OffsetDateTime offsetDateTimeTo = OffsetDateTime.now();

    @Autowired
    IStaticCollectionService converter;

    @Autowired
    EsRepository repository;

=======
    @Autowired
    IRegardsStacCollectionConverter converter;
    @Autowired
    EsRepository repository;
>>>>>>> 035a75ae
    @MockBean
    ProjectGeoSettings projectGeoSettings;

    @Before
    public void initMethod(){
<<<<<<< HEAD

=======
>>>>>>> 035a75ae
        try {
            repository.deleteIndex(ITEMSTENANT);
        }catch (Exception e){

        }
        Assert.assertTrue( repository.createIndex(ITEMSTENANT));

        // Creations for first two
        Model model1 = new Model();
        Model collectionModel = new Model();
        collectionModel.setName("model_1" + System.currentTimeMillis());
        collectionModel.setType(EntityType.COLLECTION);
        collectionModel.setVersion("1");
        collectionModel.setDescription("Test data object model");
        model1.setType(EntityType.COLLECTION);
        fr.cnes.regards.modules.dam.domain.entities.Collection collection =
                new fr.cnes.regards.modules.dam.domain.entities.Collection(collectionModel, ITEMSTENANT, "COL", "collection");

<<<<<<< HEAD

        CollectionFeature feature = collection.getFeature();
=======
>>>>>>> 035a75ae
        collection.setId(1L);
        collection.setTags(Sets.newHashSet("TEST collection"));
        collection.setLabel("toto");
        UniformResourceName collectionUniformResourceName = UniformResourceName.build(OAISIdentifier.AIP.name(), EntityType.COLLECTION, ITEMSTENANT,
                UUID.fromString("80282ac5-1b01-4e9d-a356-123456789012"), 1, null,
                null);
        collection.setIpId(collectionUniformResourceName);

        Point point = IGeometry.point(1.3747632, 43.524768);

        DataObject dataObject1 = new DataObject(new Model(), ITEMSTENANT, "provider", "label");
        GeoPoint do1SePoint = new GeoPoint(43.4461681,-0.0369283);
        GeoPoint do1NwPoint = new GeoPoint(43.7695852,-0.5334374);
        dataObject1.setId(2L);
        dataObject1.setIpId(UniformResourceName.build(OAISIdentifier.AIP.name(), EntityType.DATA, ITEMSTENANT,
                UUID.fromString("74f2c965-0136-47f0-93e1-4fd098db1234"), 1, null,
                null));

        dataObject1.setCreationDate(offsetDateTimeFrom);
        dataObject1.setSePoint(do1SePoint);
        dataObject1.setNwPoint(do1NwPoint);
        dataObject1.setTags(Sets.newHashSet(collectionUniformResourceName.toString()));
        dataObject1.setLabel("titi");
        Point point1 = IGeometry.point(-0.0369283, 43.7695852);
        dataObject1.setWgs84(GeoHelper.normalize(point1));
        dataObject1.setNormalizedGeometry(GeoHelper.normalize(point1));
        dataObject1.getFeature().setGeometry(GeoHelper.normalize(point1));
        dataObject1.getFeature().setNormalizedGeometry(GeoHelper.normalize(point));

        DataObject dataObject2 = new DataObject(new Model(), ITEMSTENANT, "provider", "label");

        GeoPoint do2SePoint = new GeoPoint(42.95009340967441, 17.138151798412633);
        GeoPoint do2NwPoint = new GeoPoint(42.963693206490134, 17.112059269965048);
        dataObject2.setId(2L);
        dataObject2.setIpId(UniformResourceName.build(OAISIdentifier.AIP.name(), EntityType.DATA, ITEMSTENANT,
                UUID.fromString("74f2c965-0136-47f0-93e1-4fd098db5678"), 1, null,
                null));
        dataObject2.setCreationDate(offsetDateTimeTo);
        dataObject2.setSePoint(do2SePoint);
        dataObject2.setNwPoint(do2NwPoint);
        dataObject2.setTags(Sets.newHashSet(collectionUniformResourceName.toString()));
        dataObject2.setLabel("korcula");
        Point point2 = IGeometry.point(17.138151798412633, 42.95009340967441);
        dataObject2.setWgs84(GeoHelper.normalize(point2));
        dataObject2.setNormalizedGeometry(GeoHelper.normalize(point2));
        dataObject2.getFeature().setGeometry(GeoHelper.normalize(point2));
        dataObject2.getFeature().setNormalizedGeometry(GeoHelper.normalize(point));


        repository.save(ITEMSTENANT, collection);
        repository.save(ITEMSTENANT, dataObject1);
        repository.save(ITEMSTENANT, dataObject2);
        repository.refresh(ITEMSTENANT);

    }

    @After
    public void cleanUp(){
        repository.deleteIndex(ITEMSTENANT);
    }

    @Test
    public void testConvertCollection() {
        when(projectGeoSettings.getCrs()).thenReturn(Crs.WGS_84);
        Try<Collection> result = converter
                .convertRequest("URN:AIP:COLLECTION:"+ITEMSTENANT+":80282ac5-1b01-4e9d-a356-123456789012:V1")
                .onFailure(t -> {
                    LOGGER.error("Fail to get Collection and stats");
                    Assert.fail();
                });

        Assert.assertTrue(result.isSuccess());
        Assert.assertEquals(-0.5334374,result.get().getExtent().getSpatial().getBbox().get(0).getMinX(), 0.0000001);
        Assert.assertEquals(43.7695852,result.get().getExtent().getSpatial().getBbox().get(0).getMaxY(), 0.0000001);
        Assert.assertEquals(17.1381517,result.get().getExtent().getSpatial().getBbox().get(0).getMaxX(), 0.0000001);
        Assert.assertEquals(42.9500934,result.get().getExtent().getSpatial().getBbox().get(0).getMinY(), 0.0000001);

        Assert.assertEquals(offsetDateTimeFrom.toInstant(), result.get().getExtent().getTemporal().getInterval().get()._1.get().toInstant());
        Assert.assertEquals(offsetDateTimeTo.toInstant(), result.get().getExtent().getTemporal().getInterval().get()._2.get().toInstant());

        Assert.assertEquals("toto", result.get().getTitle());
        Assert.assertEquals("1", result.get().getId());

    }

}<|MERGE_RESOLUTION|>--- conflicted
+++ resolved
@@ -38,47 +38,31 @@
 
 @ActiveProfiles({"test", "feign"})
 @TestPropertySource(locations = {"classpath:test.properties"},
-<<<<<<< HEAD
-        properties = {"spring.jIAttributeModelClientpa.properties.hibernate.default_schema=public", "regards.elasticsearch.http.port=9200"
-                , "regards.elasticsearch.host:172.26.47.52"})
-=======
     properties = {
         "spring.jpa.properties.hibernate.default_schema=public",
         "regards.elasticsearch.http.port=9200",
         "regards.elasticsearch.host=172.26.47.52"
 })
->>>>>>> 035a75ae
 public class RegardsStacCollectionConverterIT extends AbstractMultitenantServiceTest {
 
     private static final Logger LOGGER = LoggerFactory.getLogger(RegardsStacCollectionConverterIT.class);
 
     public static final String ITEMSTENANT = "PROJECT";
 
-<<<<<<< HEAD
     OffsetDateTime offsetDateTimeFrom = OffsetDateTime.of(LocalDateTime.of(2017, 05, 12, 05, 45), ZoneOffset.UTC);
     OffsetDateTime offsetDateTimeTo = OffsetDateTime.now();
 
     @Autowired
     IStaticCollectionService converter;
-
     @Autowired
     EsRepository repository;
 
-=======
-    @Autowired
-    IRegardsStacCollectionConverter converter;
-    @Autowired
-    EsRepository repository;
->>>>>>> 035a75ae
     @MockBean
     ProjectGeoSettings projectGeoSettings;
 
     @Before
     public void initMethod(){
-<<<<<<< HEAD
 
-=======
->>>>>>> 035a75ae
         try {
             repository.deleteIndex(ITEMSTENANT);
         }catch (Exception e){
@@ -97,11 +81,8 @@
         fr.cnes.regards.modules.dam.domain.entities.Collection collection =
                 new fr.cnes.regards.modules.dam.domain.entities.Collection(collectionModel, ITEMSTENANT, "COL", "collection");
 
-<<<<<<< HEAD
 
         CollectionFeature feature = collection.getFeature();
-=======
->>>>>>> 035a75ae
         collection.setId(1L);
         collection.setTags(Sets.newHashSet("TEST collection"));
         collection.setLabel("toto");
