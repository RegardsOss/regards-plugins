--- conflicted
+++ resolved
@@ -36,7 +36,6 @@
 import io.swagger.v3.oas.annotations.responses.ApiResponses;
 import io.vavr.collection.List;
 import org.springframework.beans.factory.annotation.Autowired;
-import org.springframework.http.HttpRequest;
 import org.springframework.http.ResponseEntity;
 import org.springframework.security.core.context.SecurityContextHolder;
 import org.springframework.web.bind.annotation.*;
@@ -53,15 +52,11 @@
  * @see <a href="https://github.com/radiantearth/stac-api-spec/tree/v1.0.0-beta.1/item-search">Description</a>>
  */
 @RestController
-<<<<<<< HEAD
-@RequestMapping(STAC_SEARCH_PATH)
-=======
 @RequestMapping(
         path = STAC_SEARCH_PATH,
         produces = APPLICATION_JSON,
         consumes = APPLICATION_JSON
 )
->>>>>>> 8ff08886
 public class ItemSearchController implements TryToResponseEntity {
 
     private final ItemSearchBodyFactory itemSearchBodyFactory;
@@ -93,10 +88,6 @@
     )
     @RequestMapping(method = RequestMethod.GET)
     public ResponseEntity<ItemCollectionResponse> simple(
-<<<<<<< HEAD
-            HttpRequest request,
-=======
->>>>>>> 8ff08886
             @RequestParam(name = LIMIT_QUERY_PARAM, required = false, defaultValue = "10") Integer limit,
             @RequestParam(name = PAGE_QUERY_PARAM, required = false, defaultValue = "0") Integer page,
             @RequestParam(name = BBOX_QUERY_PARAM, required = false) BBox bbox,
@@ -115,11 +106,7 @@
                 itemSearchBody,
                 page,
                 linkCreatorService.makeOGCFeatLinkCreator(auth),
-<<<<<<< HEAD
-                linkCreatorService.makeSearchPageLinkCreator(auth, itemSearchBody)
-=======
                 linkCreatorService.makeSearchPageLinkCreator(auth, page, itemSearchBody)
->>>>>>> 8ff08886
             )));
     }
 
@@ -143,41 +130,6 @@
             itemSearchBody,
             page,
             linkCreatorService.makeOGCFeatLinkCreator(auth),
-<<<<<<< HEAD
-            linkCreatorService.makeSearchPageLinkCreator(auth, itemSearchBody)
-        ));
-    }
-
-    @Operation(
-            summary = "continue to next/previous search page",
-            description = "Pagination for search in STAC is done through links," +
-                    " this endpoint provides the way to reuse" +
-                    " the same search parameters but skip to an offset of results.")
-    @ApiResponses(value = {
-            @ApiResponse(responseCode = "200", description = "An ItemCollection.")
-    })
-    @ResourceAccess(
-        description = "continue to next/previous search page",
-        role = DefaultRole.PUBLIC
-    )
-    @RequestMapping(method = RequestMethod.GET)
-    public ResponseEntity<ItemCollectionResponse> otherPage(
-            @RequestParam(name = SEARCH_ITEMBODY_QUERY_PARAM, required = false) String itemBodyBase64,
-            @RequestParam(name = PAGE_QUERY_PARAM, required = false, defaultValue = "0") Integer page
-    ) throws ModuleException {
-        final JWTAuthentication auth = (JWTAuthentication) SecurityContextHolder.getContext().getAuthentication();
-
-        return toResponseEntity(searchTokenSerde.deserialize(itemBodyBase64)
-            .flatMap(itemSearchBody -> itemSearchService.search(
-                itemSearchBody,
-                page,
-                linkCreatorService.makeOGCFeatLinkCreator(auth),
-                linkCreatorService.makeSearchPageLinkCreator(auth, itemSearchBody)
-            ))
-        );
-    }
-
-=======
             linkCreatorService.makeSearchPageLinkCreator(auth, page, itemSearchBody)
         ));
     }
@@ -211,5 +163,4 @@
         );
     }
 
->>>>>>> 8ff08886
 }