<?xml version="1.0" encoding="UTF-8"?>
<project xmlns="http://maven.apache.org/POM/4.0.0"
         xmlns:xsi="http://www.w3.org/2001/XMLSchema-instance"
         xsi:schemaLocation="http://maven.apache.org/POM/4.0.0 http://maven.apache.org/xsd/maven-4.0.0.xsd">
    <parent>
        <artifactId>stac</artifactId>
        <groupId>fr.cnes.regards.modules.catalog.plugins</groupId>
        <version>1.4.1-SNAPSHOT</version>
    </parent>
    <modelVersion>4.0.0</modelVersion>

    <artifactId>stac-plugin</artifactId>

    <dependencies>
        <!--=== STAC ===-->
        <dependency>
            <groupId>fr.cnes.regards.modules.catalog.plugins</groupId>
            <artifactId>stac-rest</artifactId>
        </dependency>

        <!--=== REGARDS ===-->
        <dependency>
            <groupId>fr.cnes.regards.modules.search</groupId>
            <artifactId>search-domain</artifactId>
        </dependency>
        <dependency>
            <groupId>fr.cnes.regards.framework.modules.plugins</groupId>
            <artifactId>plugins-domain</artifactId>
        </dependency>
        <!--=== LIBRARIES ===-->
        <dependency>
            <groupId>org.projectlombok</groupId>
            <artifactId>lombok</artifactId>
        </dependency>
<<<<<<< HEAD
=======
        <dependency>
            <groupId>com.jayway.jsonpath</groupId>
            <artifactId>json-path</artifactId>
        </dependency>

>>>>>>> 8ff08886
        <!--=== TEST ===-->
        <dependency>
            <groupId>fr.cnes.regards.modules.catalog.plugins</groupId>
            <artifactId>stac-test</artifactId>
        </dependency>
        <dependency>
            <groupId>fr.cnes.regards.framework.modules.plugins</groupId>
            <artifactId>plugins-service</artifactId>
        </dependency>
    </dependencies>

    <build>
        <plugins>
            <plugin>
                <groupId>org.apache.maven.plugins</groupId>
                <artifactId>maven-compiler-plugin</artifactId>
            </plugin>

            <plugin>
                <groupId>org.apache.maven.plugins</groupId>
                <artifactId>maven-shade-plugin</artifactId>
                <dependencies>
                    <dependency>
                        <groupId>org.springframework.boot</groupId>
                        <artifactId>spring-boot-maven-plugin</artifactId>
                        <version>2.2.1.RELEASE</version>
                    </dependency>
                </dependencies>
                <executions>
                    <execution>
                        <!-- Specific id in order to avoid use of legacy maven-shade-plugin execution configuration. A bug in transformers management force us to do so. -->
                        <id>stac-plugin-shade</id>
                        <goals>
                            <goal>shade</goal>
                        </goals>
                        <configuration>
                            <shadedArtifactAttached>true</shadedArtifactAttached>
                            <shadedClassifierName>shaded</shadedClassifierName>
                            <minimizeJar>false</minimizeJar>
                            <artifactSet>
                                <includes>
                                    <include>fr.cnes.regards.modules.catalog.plugins:*</include>
                                    <include>fr.cnes.regards.modules.catalog.stac:*</include>
                                    <include>fr.cnes.regards.framework.modules.workspace:*</include>
                                    <include>fr.cnes.regards.framework.modules.jobs:*</include>
                                    <include>fr.cnes.regards.modules.feature:*</include>
                                    <include>org.noggit:*</include>
                                </includes>
                            </artifactSet>
                            <transformers>
                                <transformer  implementation="org.springframework.boot.maven.PropertiesMergingResourceTransformer">
                                    <resource>META-INF/spring.factories</resource>
                                </transformer>
                            </transformers>
                        </configuration>
                    </execution>
                </executions>
            </plugin>
        </plugins>
    </build>

</project><|MERGE_RESOLUTION|>--- conflicted
+++ resolved
@@ -27,19 +27,17 @@
             <groupId>fr.cnes.regards.framework.modules.plugins</groupId>
             <artifactId>plugins-domain</artifactId>
         </dependency>
+
         <!--=== LIBRARIES ===-->
         <dependency>
             <groupId>org.projectlombok</groupId>
             <artifactId>lombok</artifactId>
         </dependency>
-<<<<<<< HEAD
-=======
         <dependency>
             <groupId>com.jayway.jsonpath</groupId>
             <artifactId>json-path</artifactId>
         </dependency>
 
->>>>>>> 8ff08886
         <!--=== TEST ===-->
         <dependency>
             <groupId>fr.cnes.regards.modules.catalog.plugins</groupId>
