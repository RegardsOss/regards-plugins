/*
 * Copyright 2017-2021 CNES - CENTRE NATIONAL d'ETUDES SPATIALES
 *
 * This file is part of REGARDS.
 *
 * REGARDS is free software: you can redistribute it and/or modify
 * it under the terms of the GNU General Public License as published by
 * the Free Software Foundation, either version 3 of the License, or
 * (at your option) any later version.
 *
 * REGARDS is distributed in the hope that it will be useful,
 * but WITHOUT ANY WARRANTY; without even the implied warranty of
 * MERCHANTABILITY or FITNESS FOR A PARTICULAR PURPOSE. See the
 * GNU General Public License for more details.
 *
 * You should have received a copy of the GNU General Public License
 * along with REGARDS. If not, see <http://www.gnu.org/licenses/>.
 */

package fr.cnes.regards.modules.catalog.stac.plugin.configuration;

import fr.cnes.regards.framework.modules.plugins.annotations.PluginParameter;
import lombok.AllArgsConstructor;
import lombok.Data;
import lombok.NoArgsConstructor;
import lombok.With;

/**
 * Definition of the configuration for a STAC property, defining which model attribute
 * it corresponds to and how to convert from the one to the other.
 */
@Data @With @AllArgsConstructor @NoArgsConstructor
public class StacPropertyConfiguration {

    public static final String STAC_DYNAMIC_COLLECTION_LEVEL = "stacDynamicCollectionLevel";
    public static final String STAC_DYNAMIC_COLLECTION_LEVEL_MD = STAC_DYNAMIC_COLLECTION_LEVEL + ".md";

    public static final String STAC_DYNAMIC_COLLECTION_FORMAT = "stacDynamicCollectionFormat";
    public static final String STAC_DYNAMIC_COLLECTION_FORMAT_MD = STAC_DYNAMIC_COLLECTION_FORMAT + ".md";

    public static final String STAC_FORMAT = "stacFormat";
    public static final String STAC_FORMAT_MD = STAC_FORMAT + ".md";

    public static final String REGARDS_FORMAT = "regardsFormat";
    public static final String REGARDS_FORMAT_MD = REGARDS_FORMAT + ".md";

    @PluginParameter(
            name = "modelPropertyName",
            label = "Regards property name",
            description = "This parameter determines which attribute model parameter" +
                    " to map to a STAC property."
    )
    private String modelPropertyName;

    @PluginParameter(
            name = "modelPropertyJSONPath",
            label = "Model property JSON path",
            description = "If the target REGARDS property is of type JSON, " +
                    " this parameter determines the path in the JSON structure where to read the value.",
            optional = true
    )
    private String modelPropertyJSONPath;

    @PluginParameter(
            name = "stacPropertyName",
            label = "STAC property name",
            description = "This parameter determines the name of" +
                    " the STAC property corresponding to the model attribute name.",
            optional = true
    )
    private String stacPropertyName;

    @PluginParameter(
            name = "stacExtension",
            label = "Name or URL of the STAC extension",
            description = "If this STAC property is not native, give the name of its extension," +
                    " or its URL if the extension is not part defined in the standard.",
            optional = true
    )
    private String stacExtension;

    @PluginParameter(
            name = "stacComputeSummary",
            label = "compute summary",
            description = "Whether a summary should be computed for this property in the collections." +
                    " Only applicable for stacType value among 'ANGLE', 'LENGTH', 'PERCENTAGE' and 'NUMBER'."
    )
    private Boolean stacComputeSummary;

    @PluginParameter(
            name = STAC_DYNAMIC_COLLECTION_LEVEL,
            label = "STAC dynamic collection level",
            markdown = STAC_DYNAMIC_COLLECTION_LEVEL_MD,
            defaultValue = "-1",
            optional = true
    )
    private Integer stacDynamicCollectionLevel;

    @PluginParameter(
            name = STAC_DYNAMIC_COLLECTION_FORMAT,
            label = "STAC dynamic collection format",
<<<<<<< HEAD
            description = "stacDynamicCollectionFormat.md",
=======
            markdown = STAC_DYNAMIC_COLLECTION_FORMAT_MD,
>>>>>>> b66c43b8
            optional = true
    )
    private String stacDynamicCollectionFormat;

    @PluginParameter(
            name = "stacType",
            label = "Property type",
            description = "Should take a value among: " +
                    "'DATETIME', " +
                    "'URL', " +
                    "'STRING', " +
                    "'ANGLE', " +
                    "'LENGTH', " +
                    "'PERCENTAGE', " +
                    "'NUMBER', " +
                    "'BOOLEAN', " +
<<<<<<< HEAD
                    "'JSON_OBJECT'. Default is 'STRING', unless for the mandatory datetime property in which case it is 'DATETIME'.",
=======
                    "'JSON_OBJECT'.",
            defaultValue = "STRING",
>>>>>>> b66c43b8
            optional = true
    )
    private String stacType;

    @PluginParameter(
            name = STAC_FORMAT,
            label = "Format for the STAC value",
<<<<<<< HEAD
            description = "stacFormat.md",
=======
            markdown = STAC_FORMAT_MD,
>>>>>>> b66c43b8
            optional = true
    )
    private String stacFormat;

    @PluginParameter(
            name = REGARDS_FORMAT,
            label = "Format for the REGARDS value",
<<<<<<< HEAD
            description = "regardsFormat.md",
=======
            markdown = REGARDS_FORMAT_MD,
>>>>>>> b66c43b8
            optional = true
    )
    private String regardsFormat;

}<|MERGE_RESOLUTION|>--- conflicted
+++ resolved
@@ -99,11 +99,7 @@
     @PluginParameter(
             name = STAC_DYNAMIC_COLLECTION_FORMAT,
             label = "STAC dynamic collection format",
-<<<<<<< HEAD
-            description = "stacDynamicCollectionFormat.md",
-=======
             markdown = STAC_DYNAMIC_COLLECTION_FORMAT_MD,
->>>>>>> b66c43b8
             optional = true
     )
     private String stacDynamicCollectionFormat;
@@ -120,12 +116,8 @@
                     "'PERCENTAGE', " +
                     "'NUMBER', " +
                     "'BOOLEAN', " +
-<<<<<<< HEAD
-                    "'JSON_OBJECT'. Default is 'STRING', unless for the mandatory datetime property in which case it is 'DATETIME'.",
-=======
                     "'JSON_OBJECT'.",
             defaultValue = "STRING",
->>>>>>> b66c43b8
             optional = true
     )
     private String stacType;
@@ -133,11 +125,7 @@
     @PluginParameter(
             name = STAC_FORMAT,
             label = "Format for the STAC value",
-<<<<<<< HEAD
-            description = "stacFormat.md",
-=======
             markdown = STAC_FORMAT_MD,
->>>>>>> b66c43b8
             optional = true
     )
     private String stacFormat;
@@ -145,11 +133,7 @@
     @PluginParameter(
             name = REGARDS_FORMAT,
             label = "Format for the REGARDS value",
-<<<<<<< HEAD
-            description = "regardsFormat.md",
-=======
             markdown = REGARDS_FORMAT_MD,
->>>>>>> b66c43b8
             optional = true
     )
     private String regardsFormat;
