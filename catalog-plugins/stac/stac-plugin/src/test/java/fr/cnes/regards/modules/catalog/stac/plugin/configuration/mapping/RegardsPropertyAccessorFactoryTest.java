package fr.cnes.regards.modules.catalog.stac.plugin.configuration.mapping;

import static fr.cnes.regards.modules.catalog.stac.domain.error.StacRequestCorrelationId.info;
import static java.time.ZoneOffset.UTC;
import static org.assertj.core.api.Assertions.assertThat;
import static org.mockito.Mockito.when;

import java.net.MalformedURLException;
import java.net.URL;
import java.time.OffsetDateTime;

import org.junit.Before;
import org.junit.Test;
import org.mockito.Mockito;
import org.slf4j.Logger;
import org.slf4j.LoggerFactory;

import com.google.gson.Gson;
import com.google.gson.JsonObject;

import fr.cnes.regards.modules.catalog.stac.domain.properties.RegardsPropertyAccessor;
import fr.cnes.regards.modules.catalog.stac.domain.properties.StacPropertyType;
import fr.cnes.regards.modules.catalog.stac.plugin.configuration.StacPropertyConfiguration;
import fr.cnes.regards.modules.catalog.stac.testutils.gson.GsonAwareTest;
import fr.cnes.regards.modules.dam.domain.entities.DataObject;
import fr.cnes.regards.modules.model.domain.Model;
import fr.cnes.regards.modules.model.domain.attributes.AttributeModelBuilder;
import fr.cnes.regards.modules.model.domain.attributes.Fragment;
import fr.cnes.regards.modules.model.dto.properties.IProperty;
import fr.cnes.regards.modules.model.dto.properties.PropertyType;
import fr.cnes.regards.modules.opensearch.service.cache.attributemodel.IAttributeFinder;

public class RegardsPropertyAccessorFactoryTest implements GsonAwareTest {

    private static final Logger LOGGER = LoggerFactory.getLogger(RegardsPropertyAccessorFactoryTest.class);

    // @formatter:off

    Gson gson = gson();
    OffsetDateTime now = OffsetDateTime.now(UTC);
    DataObject dataObject;
    IAttributeFinder finder = Mockito.mock(IAttributeFinder.class);
    RegardsPropertyAccessorFactory factory = new RegardsPropertyAccessorFactory(finder, gson);

    @Before
    public void init() throws Exception {

        String jsonObjectStr = "{ \"base\" : { \"unused\": {}, \"sub\" : {" +
                " \"someString\": \"someStringValue\", " +
                " \"someURL\": \"http://xkcd.com/1\", " +
                " \"someDouble\": 15, " +
                " \"someBoolean\": false, " +
                " \"someDate\": " + gson.toJson(now) + " " +
                " } } }";

        info(LOGGER, "JSON is: {}", jsonObjectStr);

        JsonObject jsonObject = gson.fromJson(jsonObjectStr, JsonObject.class);

        Model model = new Model();
        model.setName("theModelName");
        dataObject = new DataObject(model, "theTenant", "theProviderId", "theLabel");
        dataObject.addProperty(IProperty.buildString("someStringProp", "someStringValue"));
        when(finder.findByName("someStringProp")).thenAnswer(i -> AttributeModelBuilder.build("someStringProp", PropertyType.STRING, "").get());

        dataObject.addProperty(IProperty.buildBoolean("someBooleanProp", false));
        when(finder.findByName("someBooleanProp")).thenAnswer(i -> AttributeModelBuilder.build("someBooleanProp", PropertyType.BOOLEAN, "").get());

        dataObject.addProperty(IProperty.buildDouble("someDoubleProp", 15d));
        when(finder.findByName("someDoubleProp")).thenAnswer(i -> AttributeModelBuilder.build("someDoubleProp", PropertyType.DOUBLE, "").get());

        dataObject.addProperty(IProperty.buildUrl("someURLProp", "http://xkcd.com/1"));
        when(finder.findByName("someURLProp")).thenAnswer(i -> AttributeModelBuilder.build("someURLProp", PropertyType.URL, "").get());

        dataObject.addProperty(IProperty.buildDate("someDateProp", now));
        when(finder.findByName("someDateProp")).thenAnswer(i -> AttributeModelBuilder.build("someDateProp", PropertyType.DATE_ISO8601, "").get());

        dataObject.addProperty(IProperty.buildJson("someJsonObjectProp", jsonObject));
        when(finder.findByName("someJsonObjectProp")).thenAnswer(i -> AttributeModelBuilder.build("someJsonObjectProp", PropertyType.JSON, "").get());

        dataObject.addProperty(IProperty.buildObject("anObject", IProperty.buildString("anObjectStringProp", "anObjectStringPropValue"),
                                                                 IProperty.buildString("anotherObjectStringProp", "anotherObjectStringPropValue")));
        when(finder.findByName("anObject.anObjectStringProp")).thenAnswer(i -> AttributeModelBuilder.build("anObjectStringProp", PropertyType.STRING, "")
                                                                                                      .fragment(Fragment.buildFragment("anObject", "")).get());
    }

    @Test
    public void test_makeJsonURLPropAccessor() throws MalformedURLException {
        // GIVEN
        StacPropertyType sPropType = StacPropertyType.URL;
        StacPropertyConfiguration sPropConfig = new StacPropertyConfiguration(
                                      "someJsonObjectProp",
                                      "base.sub.someURL",
                                      null,
                                      "regards:someJsonURLProp",
                                      "regards",
                                      sPropType.name(),
                                      null,
                                      false,
                                      null,
                                      null
                              );

        // WHEN
        RegardsPropertyAccessor accessor = factory.makeRegardsPropertyAccessor(sPropConfig, sPropType);

        // THEN
        assertThat(accessor.getRegardsAttributeName()).isEqualTo("someJsonObjectProp");
        assertThat(accessor.getValueType()).isEqualTo(URL.class);
        assertThat(accessor.getAttributeModel().getFullJsonPath()).isEqualTo("feature.properties.someJsonObjectProp");
        assertThat(accessor.<URL>getGenericExtractValueFn().apply(dataObject).get()).isEqualTo(new URL("http://xkcd.com/1"));
    }


    @Test
    public void test_makeJsonBooleanPropAccessor() throws MalformedURLException {
        // GIVEN
        StacPropertyType sPropType = StacPropertyType.BOOLEAN;
        StacPropertyConfiguration sPropConfig = new StacPropertyConfiguration(
                                                                              "someJsonObjectProp",
                                                                              "base.sub.someBoolean",
                                                                              null,
                                                                              "regards:someJsonBooleanProp",
                                                                              "regards",
                                                                              sPropType.name(),
                                                                              null,
                                                                              false,
                                                                              null,
                                                                              null
                                                                      );

        // WHEN
        RegardsPropertyAccessor accessor = factory.makeRegardsPropertyAccessor(sPropConfig, sPropType);

        // THEN
        assertThat(accessor.getRegardsAttributeName()).isEqualTo("someJsonObjectProp");
        assertThat(accessor.getValueType()).isEqualTo(Boolean.class);
        assertThat(accessor.getAttributeModel().getFullJsonPath()).isEqualTo("feature.properties.someJsonObjectProp");
        assertThat(accessor.<Boolean>getGenericExtractValueFn().apply(dataObject).get()).isEqualTo(false);
    }


    @Test
    public void test_makeJsonDoublePropAccessor() throws MalformedURLException {
        // GIVEN
        StacPropertyType sPropType = StacPropertyType.LENGTH;
        StacPropertyConfiguration sPropConfig = new StacPropertyConfiguration(
                                                                              "someJsonObjectProp",
                                                                              "base.sub.someDouble",
                                                                              null,
                                                                              "regards:someJsonDoubleProp",
                                                                              "regards",
                                                                              sPropType.name(),
                                                                              null,
                                                                              false,
                                                                              null,
                                                                              null
                                                                      );

        // WHEN
        RegardsPropertyAccessor accessor = factory.makeRegardsPropertyAccessor(sPropConfig, sPropType);

        // THEN
        assertThat(accessor.getRegardsAttributeName()).isEqualTo("someJsonObjectProp");
        assertThat(accessor.getValueType()).isEqualTo(Double.class);
        assertThat(accessor.getAttributeModel().getFullJsonPath()).isEqualTo("feature.properties.someJsonObjectProp");
        assertThat(accessor.<Double>getGenericExtractValueFn().apply(dataObject).get()).isEqualTo(15d);
    }

    @Test
    public void test_makeJsonDatePropAccessor() throws MalformedURLException {
        // GIVEN
        StacPropertyType sPropType = StacPropertyType.DATETIME;

        StacPropertyConfiguration sPropConfig = new StacPropertyConfiguration(
                                                                              "someJsonObjectProp",
                                                                              "base.sub.someDate",
                                                                              null,
                                                                              "regards:someJsonDateProp",
                                                                              "regards",
                                                                              sPropType.name(),
                                                                              null,
                                                                              false,
                                                                              null,
                                                                              null
                                                                      );

        // WHEN
        RegardsPropertyAccessor accessor = factory.makeRegardsPropertyAccessor(sPropConfig, sPropType);

        // THEN
        assertThat(accessor.getRegardsAttributeName()).isEqualTo("someJsonObjectProp");
        assertThat(accessor.getValueType()).isEqualTo(OffsetDateTime.class);
        assertThat(accessor.getAttributeModel().getFullJsonPath()).isEqualTo("feature.properties.someJsonObjectProp");
        assertThat(accessor.<OffsetDateTime>getGenericExtractValueFn().apply(dataObject).get()).isEqualTo(now);
    }

    @Test
    public void test_makeJsonStringPropAccessor() throws MalformedURLException {
        // GIVEN
        StacPropertyType sPropType = StacPropertyType.STRING;
        StacPropertyConfiguration sPropConfig = new StacPropertyConfiguration(
                                                                              "someJsonObjectProp",
                                                                              "base.sub.someString",
                                                                              null,
                                                                              "regards:someJsonStringProp",
                                                                              "regards",
                                                                              sPropType.name(),
                                                                              null,
                                                                              false,
                                                                              null,
                                                                              null
                                                                      );

        // WHEN
        RegardsPropertyAccessor accessor = factory.makeRegardsPropertyAccessor(sPropConfig, sPropType);

        // THEN
        assertThat(accessor.getRegardsAttributeName()).isEqualTo("someJsonObjectProp");
        assertThat(accessor.getValueType()).isEqualTo(String.class);
        assertThat(accessor.getAttributeModel().getFullJsonPath()).isEqualTo("feature.properties.someJsonObjectProp");
        assertThat(accessor.<String>getGenericExtractValueFn().apply(dataObject).get()).isEqualTo("someStringValue");
    }

    @Test
    public void test_makeDatePropAccessor() throws MalformedURLException {
        // GIVEN
        StacPropertyType sPropType = StacPropertyType.DATETIME;
        StacPropertyConfiguration sPropConfig = new StacPropertyConfiguration(
                                                                              "someDateProp",
                                                                              null,
                                                                              null,
                                                                              "regards:someDateProp",
                                                                              "regards",
                                                                              sPropType.name(),
                                                                              null,
                                                                              false,
                                                                              null,
                                                                              null
                                                                      );

        // WHEN
        RegardsPropertyAccessor accessor = factory.makeRegardsPropertyAccessor(sPropConfig, sPropType);

        // THEN
        assertThat(accessor.getValueType()).isEqualTo(OffsetDateTime.class);
        assertThat(accessor.getAttributeModel().getFullJsonPath()).isEqualTo("feature.properties.someDateProp");
        assertThat(accessor.<OffsetDateTime>getGenericExtractValueFn().apply(dataObject)).contains(now);
    }

    @Test
    public void test_makeURLPropAccessor() throws MalformedURLException {
        // GIVEN
        StacPropertyType sPropType = StacPropertyType.URL;
        StacPropertyConfiguration sPropConfig = new StacPropertyConfiguration(
                                                                              "someURLProp",
                                                                              null,
                                                                              null,
                                                                              "regards:someURLProp",
                                                                              "regards",
                                                                              sPropType.name(),
                                                                              null,
                                                                              false,
                                                                              null,
                                                                              null
                                                                      );

        // WHEN
        RegardsPropertyAccessor accessor = factory.makeRegardsPropertyAccessor(sPropConfig, sPropType);

        // THEN
        assertThat(accessor.getValueType()).isEqualTo(URL.class);
        assertThat(accessor.getAttributeModel().getFullJsonPath()).isEqualTo("feature.properties.someURLProp");
        assertThat(accessor.<URL>getGenericExtractValueFn().apply(dataObject)).contains(new URL("http://xkcd.com/1"));
    }

    @Test
    public void test_makeStringPropAccessor() {
        // GIVEN
        StacPropertyType sPropType = StacPropertyType.STRING;
        StacPropertyConfiguration sPropConfig = new StacPropertyConfiguration(
                                                                              "someStringProp",
                                                                              null,
                                                                              null,
                                                                              "regards:someStringProp",
                                                                              "regards",
                                                                              sPropType.name(),
                                                                              null,
                                                                              false,
                                                                              null,
                                                                              null
                                                                      );

        // WHEN
        RegardsPropertyAccessor accessor = factory.makeRegardsPropertyAccessor(sPropConfig, sPropType);

        // THEN
        assertThat(accessor.getValueType()).isEqualTo(String.class);
        assertThat(accessor.getAttributeModel().getFullJsonPath()).isEqualTo("feature.properties.someStringProp");
        assertThat(accessor.<String>getGenericExtractValueFn().apply(dataObject)).contains("someStringValue");
    }

    @Test
    public void test_makeString2PropAccessor() {

<<<<<<< HEAD
        // GIVEN
        StacPropertyType sPropType = StacPropertyType.STRING;
        StacPropertyConfiguration sPropConfig = new StacPropertyConfiguration(
                                                                              "anObject.anObjectStringProp",
                                                                              null,
                                                                              null,
                                                                              "anObject:anObjectStringProp",
                                                                              "anObject",
                                                                              sPropType.name(),
                                                                              null,
                                                                              false,
                                                                              null,
                                                                              null
                                                                      );
=======
//      dataObject.addProperty(IProperty.buildObject("anObject", IProperty.buildString("anObjectStringProp", "anObjectStringPropValue"),
//      IProperty.buildString("anotherObjectStringProp", "anotherObjectStringPropValue")));

        // GIVEN
        StacPropertyType sPropType = StacPropertyType.STRING;
        StacPropertyConfiguration sPropConfig = new StacPropertyConfiguration(
                "anObject.anObjectStringProp",
                null,
                "anObject:anObjectStringProp",
                "anObject",
                false,
                null, null,
                sPropType.name(),
                null, null
        );
>>>>>>> b1a0a455

        // WHEN
        RegardsPropertyAccessor accessor = factory.makeRegardsPropertyAccessor(sPropConfig, sPropType);

        // THEN
        assertThat(accessor.getValueType()).isEqualTo(String.class);
        assertThat(accessor.getAttributeModel().getFullJsonPath()).isEqualTo("feature.properties.anObject.anObjectStringProp");
        assertThat(accessor.<String>getGenericExtractValueFn().apply(dataObject)).contains("anObjectStringPropValue");
    }

    @Test
    public void test_makeBooleanPropAccessor() {
        // GIVEN
        StacPropertyType sPropType = StacPropertyType.BOOLEAN;
        StacPropertyConfiguration sPropConfig = new StacPropertyConfiguration(
                                                                              "someBooleanProp",
                                                                              null,
                                                                              null,
                                                                              "regards:someBooleanProp",
                                                                              "regards",
                                                                              sPropType.name(),
                                                                              null,
                                                                              false,
                                                                              null,
                                                                              null
                                                                      );

        // WHEN
        RegardsPropertyAccessor accessor = factory.makeRegardsPropertyAccessor(sPropConfig, sPropType);

        // THEN
        assertThat(accessor.getValueType()).isEqualTo(Boolean.class);
        assertThat(accessor.getAttributeModel().getFullJsonPath()).isEqualTo("feature.properties.someBooleanProp");
        assertThat(accessor.<Boolean>getGenericExtractValueFn().apply(dataObject)).contains(false);
    }

    @Test
    public void test_makeDoublePropAccessor() {
        // GIVEN
        StacPropertyType sPropType = StacPropertyType.PERCENTAGE;
        StacPropertyConfiguration sPropConfig = new StacPropertyConfiguration(
                                                                              "someDoubleProp",
                                                                              null,
                                                                              null,
                                                                              "regards:someDoubleProp",
                                                                              "regards",
                                                                              sPropType.name(),
                                                                              null,
                                                                              false,
                                                                              null,
                                                                              null
                                                                      );

        // WHEN
        RegardsPropertyAccessor accessor = factory.makeRegardsPropertyAccessor(sPropConfig, sPropType);

        // THEN
        assertThat(accessor.getValueType()).isEqualTo(Double.class);
        assertThat(accessor.getAttributeModel().getFullJsonPath()).isEqualTo("feature.properties.someDoubleProp");
        assertThat(accessor.<Double>getGenericExtractValueFn().apply(dataObject)).contains(15d);
    }

}<|MERGE_RESOLUTION|>--- conflicted
+++ resolved
@@ -303,22 +303,6 @@
     @Test
     public void test_makeString2PropAccessor() {
 
-<<<<<<< HEAD
-        // GIVEN
-        StacPropertyType sPropType = StacPropertyType.STRING;
-        StacPropertyConfiguration sPropConfig = new StacPropertyConfiguration(
-                                                                              "anObject.anObjectStringProp",
-                                                                              null,
-                                                                              null,
-                                                                              "anObject:anObjectStringProp",
-                                                                              "anObject",
-                                                                              sPropType.name(),
-                                                                              null,
-                                                                              false,
-                                                                              null,
-                                                                              null
-                                                                      );
-=======
 //      dataObject.addProperty(IProperty.buildObject("anObject", IProperty.buildString("anObjectStringProp", "anObjectStringPropValue"),
 //      IProperty.buildString("anotherObjectStringProp", "anotherObjectStringPropValue")));
 
@@ -334,7 +318,6 @@
                 sPropType.name(),
                 null, null
         );
->>>>>>> b1a0a455
 
         // WHEN
         RegardsPropertyAccessor accessor = factory.makeRegardsPropertyAccessor(sPropConfig, sPropType);
