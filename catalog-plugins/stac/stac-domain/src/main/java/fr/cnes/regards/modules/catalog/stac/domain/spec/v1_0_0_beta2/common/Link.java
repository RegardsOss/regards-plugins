--- conflicted
+++ resolved
@@ -51,11 +51,8 @@
         String COLLECTION = "collection";
         String DERIVED_FROM = "derived_from";
         String ALTERNATE = "alternate";
-<<<<<<< HEAD
-=======
         String NEXT = "next";
         String PREV = "prev";
->>>>>>> 8ff08886
     }
 
 }