--- conflicted
+++ resolved
@@ -93,13 +93,10 @@
         .toOption();
     }
 
-<<<<<<< HEAD
-=======
     /**
      * Without this dirty hack, GeoJSONReader can not read geometries where the type appears after the coordinates.
      * https://github.com/locationtech/spatial4j/issues/156
      */
->>>>>>> 8ff08886
     private String putTypeInFirstPosition(String json) {
         String type = json.replaceFirst("(.*)(\"type\"\\s*:\\s*\"[^\"]*?\")(.*)", "$2");
         return "{" + type + "," + json.replaceFirst("\\{", "");
