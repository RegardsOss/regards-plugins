--- conflicted
+++ resolved
@@ -21,21 +21,12 @@
          xsi:schemaLocation="http://maven.apache.org/POM/4.0.0 http://maven.apache.org/xsd/maven-4.0.0.xsd">
     <modelVersion>4.0.0</modelVersion>
 
-<<<<<<< HEAD
 	<groupId>fr.cnes.regards.plugins</groupId>
 	<artifactId>plugins</artifactId>
 	<version>2.0.0-RELEASE</version>
 	<packaging>pom</packaging>
 	
 	<parent>
-=======
-    <groupId>fr.cnes.regards.plugins</groupId>
-    <artifactId>plugins</artifactId>
-    <version>2.0.0-SNAPSHOT</version>
-    <packaging>pom</packaging>
-
-    <parent>
->>>>>>> 92d80093
         <groupId>fr.cnes.regards</groupId>
         <artifactId>regards-parent</artifactId>
         <version>2.0.0-RELEASE</version>
