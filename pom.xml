<?xml version="1.0" encoding="UTF-8"?>
<!--
 Copyright 2017-2018 CNES - CENTRE NATIONAL d'ETUDES SPATIALES
 
 This file is part of REGARDS.
 
 REGARDS is free software: you can redistribute it and/or modify
 it under the terms of the GNU General Public License as published by
 the Free Software Foundation, either version 3 of the License, or
 (at your option) any later version.
 
 REGARDS is distributed in the hope that it will be useful,
 but WITHOUT ANY WARRANTY; without even the implied warranty of
 MERCHANTABILITY or FITNESS FOR A PARTICULAR PURPOSE. See the
 GNU General Public License for more details.
 
 You should have received a copy of the GNU General Public License
 along with REGARDS. If not, see <http://www.gnu.org/licenses/>.
-->
<project xmlns="http://maven.apache.org/POM/4.0.0" xmlns:xsi="http://www.w3.org/2001/XMLSchema-instance"
         xsi:schemaLocation="http://maven.apache.org/POM/4.0.0 http://maven.apache.org/xsd/maven-4.0.0.xsd">
    <modelVersion>4.0.0</modelVersion>

    <groupId>fr.cnes.regards.plugins</groupId>
    <artifactId>plugins</artifactId>
<<<<<<< HEAD
    <version>4.0.0-SNAPSHOT</version>
=======
    <version>3.1.0-RC</version>
>>>>>>> 7b7f310b
    <packaging>pom</packaging>

    <parent>
        <groupId>fr.cnes.regards</groupId>
        <artifactId>regards-parent</artifactId>
<<<<<<< HEAD
        <version>4.0.0-SNAPSHOT</version>
=======
        <version>3.1.0-RC</version>
>>>>>>> 7b7f310b
        <relativePath/>
    </parent>

    <description>REGARDS official plugins repository</description>
    <url>https://github.com/RegardsOss/RegardsOss.github.io</url>
    <inceptionYear>2016</inceptionYear>
    <licenses>
        <license>
            <name>GNU General Public License (GNU GPL)</name>
            <url>http://www.gnu.org/licenses/gpl.html</url>
            <distribution>repo</distribution>
        </license>
    </licenses>
    <organization>
        <name>CNES</name>
        <url>https://cnes.fr/fr</url>
    </organization>
    <developers>
        <developer>
            <name>REGARDS Team</name>
            <organization>CS Systèmes d'Information</organization>
            <organizationUrl>http://www.c-s.fr</organizationUrl>
        </developer>
    </developers>


    <dependencies>
        <dependency>
            <groupId>fr.cnes.regards.modules.storage.plugins</groupId>
            <artifactId>catalog-security-delegation</artifactId>
            <classifier>shaded</classifier>
        </dependency>
        <dependency>
            <groupId>fr.cnes.regards.modules.dam.plugins.datasources</groupId>
            <artifactId>aip-datasource</artifactId>
            <classifier>shaded</classifier>
        </dependency>
        <dependency>
            <groupId>fr.cnes.regards.modules.dam.plugins.datasources</groupId>
            <artifactId>postgresql-datasource</artifactId>
            <classifier>shaded</classifier>
        </dependency>
        <dependency>
            <groupId>fr.cnes.regards.modules.ingest.plugins</groupId>
            <artifactId>enhanced-descriptive-aip-generation</artifactId>
            <classifier>shaded</classifier>
        </dependency>
    </dependencies>

    <build>
        <plugins>
            <plugin>
                <artifactId>maven-dependency-plugin</artifactId>
                <executions>
                    <execution>
                        <phase>initialize</phase>
                        <goals>
                            <goal>copy-dependencies</goal>
                        </goals>
                        <configuration>
                            <outputDirectory>${project.build.directory}/jars</outputDirectory>
                        </configuration>
                    </execution>
                </executions>
            </plugin>
            <plugin>
                <groupId>com.spotify</groupId>
                <artifactId>docker-maven-plugin</artifactId>
                <configuration>
                    <retryPushCount>0</retryPushCount>
                    <skipDockerBuild>false</skipDockerBuild>
                    <forceTags>true</forceTags>
                    <imageName>${docker.registry.host}/rs-plugins</imageName>
                    <serverId>REGARDS-DockerHub</serverId>
                    <registryUrl>${docker.registry.host}</registryUrl>
                    <imageTags>
                        <imageTag>${project.version}</imageTag>
                    </imageTags>
                    <dockerDirectory>regards-ci/docker</dockerDirectory>
                    <resources>
                        <resource>
                            <targetPath>/</targetPath>
                            <directory>${project.build.directory}/jars</directory>
                            <include>*</include>
                        </resource>
                    </resources>
                </configuration>
            </plugin>
        </plugins>
    </build>


    <modules>
    	<module>authentication-plugins</module>
    	<module>catalog-plugins</module>
    	<module>dataprovider-plugins</module>
        <module>dam-plugins</module>
        <module>storage-plugins</module>
        <module>ingest-plugins</module>
    </modules>
</project><|MERGE_RESOLUTION|>--- conflicted
+++ resolved
@@ -23,21 +23,13 @@
 
     <groupId>fr.cnes.regards.plugins</groupId>
     <artifactId>plugins</artifactId>
-<<<<<<< HEAD
     <version>4.0.0-SNAPSHOT</version>
-=======
-    <version>3.1.0-RC</version>
->>>>>>> 7b7f310b
     <packaging>pom</packaging>
 
     <parent>
         <groupId>fr.cnes.regards</groupId>
         <artifactId>regards-parent</artifactId>
-<<<<<<< HEAD
         <version>4.0.0-SNAPSHOT</version>
-=======
-        <version>3.1.0-RC</version>
->>>>>>> 7b7f310b
         <relativePath/>
     </parent>
 
