--- conflicted
+++ resolved
@@ -24,11 +24,7 @@
     <groupId>fr.cnes.regards.modules.dam.plugins.datasources</groupId>
     <artifactId>postgresql-datasource</artifactId>
     <description>PostgreSQL datasource</description>
-<<<<<<< HEAD
-    <version>2.0.0-RELEASE</version>
-=======
     <version>3.0.0-RELEASE</version>
->>>>>>> df3e3c66
 
     <url>https://github.com/RegardsOss/RegardsOss.github.io</url>
     <inceptionYear>2016</inceptionYear>
@@ -54,11 +50,7 @@
     <parent>
         <groupId>fr.cnes.regards.modules.dam.plugins.datasources</groupId>
         <artifactId>datasource-plugins</artifactId>
-<<<<<<< HEAD
-        <version>2.0.0-RELEASE</version>
-=======
         <version>3.0.0-RELEASE</version>
->>>>>>> df3e3c66
     </parent>
 
     <dependencies>
