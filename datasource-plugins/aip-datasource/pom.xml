<?xml version="1.0" encoding="UTF-8"?>
<!--
 Copyright 2017-2018 CNES - CENTRE NATIONAL d'ETUDES SPATIALES
 
 This file is part of REGARDS.
 
 REGARDS is free software: you can redistribute it and/or modify
 it under the terms of the GNU General Public License as published by
 the Free Software Foundation, either version 3 of the License, or
 (at your option) any later version.
 
 REGARDS is distributed in the hope that it will be useful,
 but WITHOUT ANY WARRANTY; without even the implied warranty of
 MERCHANTABILITY or FITNESS FOR A PARTICULAR PURPOSE. See the
 GNU General Public License for more details.
 
 You should have received a copy of the GNU General Public License
 along with REGARDS. If not, see <http://www.gnu.org/licenses/>.
-->
<project xmlns="http://maven.apache.org/POM/4.0.0" xmlns:xsi="http://www.w3.org/2001/XMLSchema-instance"
         xsi:schemaLocation="http://maven.apache.org/POM/4.0.0 http://maven.apache.org/xsd/maven-4.0.0.xsd">
    <modelVersion>4.0.0</modelVersion>

<<<<<<< HEAD
	<groupId>fr.cnes.regards.modules.datasources.plugins</groupId>
	<artifactId>aip-datasource</artifactId>
	<description>AIP datasource</description>
	<version>2.0.0-RELEASE</version>
=======
    <groupId>fr.cnes.regards.modules.dam.plugins.datasources</groupId>
    <artifactId>aip-datasource</artifactId>
    <description>AIP datasource</description>
    <version>3.0.0-RELEASE</version>
>>>>>>> df3e3c66

    <url>https://github.com/RegardsOss/RegardsOss.github.io</url>
    <inceptionYear>2016</inceptionYear>
    <licenses>
        <license>
            <name>GNU General Public License (GNU GPL)</name>
            <url>http://www.gnu.org/licenses/gpl.html</url>
            <distribution>repo</distribution>
        </license>
    </licenses>
    <organization>
        <name>CNES</name>
        <url>https://cnes.fr/fr</url>
    </organization>
    <developers>
        <developer>
            <name>REGARDS Team</name>
            <organization>CS Systèmes d'Information</organization>
            <organizationUrl>http://www.c-s.fr</organizationUrl>
        </developer>
    </developers>

<<<<<<< HEAD
	<parent>
		<groupId>fr.cnes.regards.modules.datasources</groupId>
		<artifactId>datasource-plugins</artifactId>
		<version>2.0.0-RELEASE</version>
	</parent>
=======
    <parent>
        <groupId>fr.cnes.regards.modules.dam.plugins.datasources</groupId>
        <artifactId>datasource-plugins</artifactId>
        <version>3.0.0-RELEASE</version>
    </parent>
>>>>>>> df3e3c66

    <dependencies>
        <dependency>
            <groupId>fr.cnes.regards.modules.storage</groupId>
            <artifactId>storage-client</artifactId>
        </dependency>
        <dependency>
            <groupId>commons-beanutils</groupId>
            <artifactId>commons-beanutils</artifactId>
        </dependency>
        <dependency>
            <groupId>fr.cnes.regards.framework.utils</groupId>
            <artifactId>spring-utils</artifactId>
        </dependency>
        <!-- Provided: dependencies that are already included by the microservice -->
        <dependency>
            <groupId>fr.cnes.regards.framework</groupId>
            <artifactId>feign-regards-starter</artifactId>
            <scope>provided</scope>
        </dependency>
        <dependency>
            <groupId>fr.cnes.regards.modules.dam</groupId>
            <artifactId>dam-service</artifactId>
            <scope>provided</scope>
        </dependency>
        <dependency>
            <groupId>fr.cnes.regards.framework.modules.plugins</groupId>
            <artifactId>plugins-domain</artifactId>
            <scope>provided</scope>
        </dependency>
        <!-- Tests -->
        <dependency>
            <groupId>fr.cnes.regards.framework.test</groupId>
            <artifactId>regards-integration-test</artifactId>
            <scope>test</scope>
        </dependency>
    </dependencies>

	<build>
        <plugins>
            <plugin>
                <groupId>org.apache.maven.plugins</groupId>
                <artifactId>maven-shade-plugin</artifactId>
            </plugin>
        </plugins>
    </build>
</project><|MERGE_RESOLUTION|>--- conflicted
+++ resolved
@@ -21,17 +21,10 @@
          xsi:schemaLocation="http://maven.apache.org/POM/4.0.0 http://maven.apache.org/xsd/maven-4.0.0.xsd">
     <modelVersion>4.0.0</modelVersion>
 
-<<<<<<< HEAD
-	<groupId>fr.cnes.regards.modules.datasources.plugins</groupId>
-	<artifactId>aip-datasource</artifactId>
-	<description>AIP datasource</description>
-	<version>2.0.0-RELEASE</version>
-=======
     <groupId>fr.cnes.regards.modules.dam.plugins.datasources</groupId>
     <artifactId>aip-datasource</artifactId>
     <description>AIP datasource</description>
     <version>3.0.0-RELEASE</version>
->>>>>>> df3e3c66
 
     <url>https://github.com/RegardsOss/RegardsOss.github.io</url>
     <inceptionYear>2016</inceptionYear>
@@ -54,19 +47,11 @@
         </developer>
     </developers>
 
-<<<<<<< HEAD
-	<parent>
-		<groupId>fr.cnes.regards.modules.datasources</groupId>
-		<artifactId>datasource-plugins</artifactId>
-		<version>2.0.0-RELEASE</version>
-	</parent>
-=======
     <parent>
         <groupId>fr.cnes.regards.modules.dam.plugins.datasources</groupId>
         <artifactId>datasource-plugins</artifactId>
         <version>3.0.0-RELEASE</version>
     </parent>
->>>>>>> df3e3c66
 
     <dependencies>
         <dependency>
