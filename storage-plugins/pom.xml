--- conflicted
+++ resolved
@@ -23,11 +23,7 @@
 
     <groupId>fr.cnes.regards.modules.storage</groupId>
     <artifactId>storage-plugins</artifactId>
-<<<<<<< HEAD
-    <version>1.4.0</version>
-=======
     <version>1.4.1-SNAPSHOT</version>
->>>>>>> 21c68ad5
     <packaging>pom</packaging>
 
     <description>Plugins for storage module</description>
@@ -55,11 +51,7 @@
     <parent>
         <groupId>fr.cnes.regards</groupId>
         <artifactId>regards-parent</artifactId>
-<<<<<<< HEAD
-        <version>1.4.0</version>
-=======
         <version>1.4.1-SNAPSHOT</version>
->>>>>>> 21c68ad5
         <relativePath/>
     </parent>
     <modules>
