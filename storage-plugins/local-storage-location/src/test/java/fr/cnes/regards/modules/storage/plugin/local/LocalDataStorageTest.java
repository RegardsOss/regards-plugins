--- conflicted
+++ resolved
@@ -95,12 +95,6 @@
         Set<FileStorageRequest> files = Sets.newHashSet();
         Path testFilePath = Paths.get("src", "test", "resources", "file.test");
         FileStorageRequest storageRequest = new FileStorageRequest("owner",
-<<<<<<< HEAD
-                new FileReferenceMetaInfo("edc900745c5d15d773fbcdc0b376f00c", "MD5", "file.name", null,
-                        MediaType.APPLICATION_OCTET_STREAM),
-                new URL("file", null, "src/test/resources/file.test").toString(), "localStorage", Optional.empty(),
-                "group");
-=======
                                                                    new FileReferenceMetaInfo(
                                                                            "edc900745c5d15d773fbcdc0b376f00c",
                                                                            "MD5",
@@ -111,7 +105,6 @@
                                                                    "localStorage",
                                                                    Optional.empty(),
                                                                    "group");
->>>>>>> 8352217f
 
         files.add(storageRequest);
         FileStorageWorkingSubset ws = new FileStorageWorkingSubset(files);
@@ -127,12 +120,6 @@
         Set<FileStorageRequest> files = Sets.newHashSet();
         Path testFilePath = Paths.get("src", "test", "resources", "file.test");
         FileStorageRequest storageRequest = new FileStorageRequest("owner",
-<<<<<<< HEAD
-                new FileReferenceMetaInfo("edc900745c5d15d773fbcdc0b376f00c", "MD5", "file.name", null,
-                        MediaType.APPLICATION_OCTET_STREAM),
-                new URL("file", null, "src/test/resources/file.test").toString(), "localStorage", Optional.empty(),
-                "group");
-=======
                                                                    new FileReferenceMetaInfo(
                                                                            "edc900745c5d15d773fbcdc0b376f00c",
                                                                            "MD5",
@@ -143,7 +130,6 @@
                                                                    "localStorage",
                                                                    Optional.empty(),
                                                                    "group");
->>>>>>> 8352217f
         files.add(storageRequest);
         // rather than mimicking the storage logic, lets just ask for storage and then try it again
         store();
@@ -159,12 +145,6 @@
         Set<FileStorageRequest> files = Sets.newHashSet();
         Path unknownFilePath = Paths.get("src", "test", "resources", "unknown.test");
         FileStorageRequest storageRequest = new FileStorageRequest("owner",
-<<<<<<< HEAD
-                new FileReferenceMetaInfo("edc900745c5d15d773fbcdc0b376f00c", "MD5", "file.name", null,
-                        MediaType.APPLICATION_OCTET_STREAM),
-                new URL("file", null, "src/test/resources/unknown.test").toString(), "localStorage", Optional.empty(),
-                "group");
-=======
                                                                    new FileReferenceMetaInfo(
                                                                            "edc900745c5d15d773fbcdc0b376f00c",
                                                                            "MD5",
@@ -175,7 +155,6 @@
                                                                    "localStorage",
                                                                    Optional.empty(),
                                                                    "group");
->>>>>>> 8352217f
         files.add(storageRequest);
         FileStorageWorkingSubset ws = new FileStorageWorkingSubset(files);
         Mockito.verify(storageProgress, Mockito.never()).storageSucceed(Mockito.any(), Mockito.any(), Mockito.any());
@@ -188,12 +167,6 @@
     public void store_error_invalid_md5() throws MalformedURLException {
         Set<FileStorageRequest> files = Sets.newHashSet();
         FileStorageRequest storageRequest = new FileStorageRequest("owner",
-<<<<<<< HEAD
-                new FileReferenceMetaInfo("edc900745c5d15d773fbcdc0b376f10c", "MD5", "file.name", null,
-                        MediaType.APPLICATION_OCTET_STREAM),
-                new URL("file", null, "src/test/resources/file.test").toString(), "localStorage", Optional.empty(),
-                "group");
-=======
                                                                    new FileReferenceMetaInfo(
                                                                            "abcde123456789abcde123456789abcd",
                                                                            "MD5",
@@ -206,7 +179,6 @@
                                                                    "localStorage",
                                                                    Optional.empty(),
                                                                    "group");
->>>>>>> 8352217f
         files.add(storageRequest);
         FileStorageWorkingSubset ws = new FileStorageWorkingSubset(files);
         Mockito.verify(storageProgress, Mockito.never()).storageSucceed(Mockito.any(), Mockito.any(), Mockito.any());
