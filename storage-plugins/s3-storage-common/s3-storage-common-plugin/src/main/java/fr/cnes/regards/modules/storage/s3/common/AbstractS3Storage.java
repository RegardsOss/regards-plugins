/*
 * Copyright 2017-2023 CNES - CENTRE NATIONAL d'ETUDES SPATIALES
 *
 * This file is part of REGARDS.
 *
 * REGARDS is free software: you can redistribute it and/or modify
 * it under the terms of the GNU General Public License as published by
 * the Free Software Foundation, either version 3 of the License, or
 * (at your option) any later version.
 *
 * REGARDS is distributed in the hope that it will be useful,
 * but WITHOUT ANY WARRANTY; without even the implied warranty of
 * MERCHANTABILITY or FITNESS FOR A PARTICULAR PURPOSE. See the
 * GNU General Public License for more details.
 *
 * You should have received a copy of the GNU General Public License
 * along with REGARDS. If not, see <http://www.gnu.org/licenses/>.
 */
package fr.cnes.regards.modules.storage.s3.common;

import com.google.common.collect.Maps;
import fr.cnes.regards.framework.modules.plugins.annotations.PluginInit;
import fr.cnes.regards.framework.modules.plugins.annotations.PluginParameter;
import fr.cnes.regards.framework.modules.plugins.dto.PluginConfigurationDto;
import fr.cnes.regards.framework.modules.workspace.service.WorkspaceService;
import fr.cnes.regards.framework.multitenant.IRuntimeTenantResolver;
import fr.cnes.regards.framework.s3.S3StorageConfiguration;
import fr.cnes.regards.framework.s3.client.S3HighLevelReactiveClient;
import fr.cnes.regards.framework.s3.domain.*;
import fr.cnes.regards.framework.s3.dto.StorageConfigDto;
import fr.cnes.regards.framework.s3.exception.ChecksumDoesntMatchException;
import fr.cnes.regards.framework.s3.utils.StorageConfigUtils;
import fr.cnes.regards.framework.utils.file.DownloadTmpConfigDto;
import fr.cnes.regards.framework.utils.file.DownloadUtils;
import fr.cnes.regards.modules.fileaccess.dto.FileReferenceWithoutOwnersDto;
import fr.cnes.regards.modules.fileaccess.dto.output.worker.FileNamingStrategy;
import fr.cnes.regards.modules.fileaccess.dto.request.FileStorageRequestAggregationDto;
import fr.cnes.regards.modules.fileaccess.plugin.domain.*;
import fr.cnes.regards.modules.fileaccess.plugin.dto.FileCacheRequestDto;
import fr.cnes.regards.modules.fileaccess.plugin.dto.FileDeletionRequestDto;
import fr.cnes.regards.modules.storage.s3.common.service.S3ClientCreatorService;
import io.vavr.Tuple;
import io.vavr.Tuple2;
import io.vavr.control.Option;
import org.apache.commons.lang3.EnumUtils;
import org.slf4j.Logger;
import org.springframework.beans.factory.annotation.Autowired;
import org.springframework.core.io.buffer.DataBuffer;
import org.springframework.core.io.buffer.DataBufferFactory;
import org.springframework.core.io.buffer.DataBufferUtils;
import org.springframework.core.io.buffer.DefaultDataBufferFactory;
import org.springframework.stereotype.Component;
import org.springframework.util.Assert;
import reactor.core.publisher.Flux;
import reactor.core.publisher.Mono;
import software.amazon.awssdk.utils.StringUtils;

import java.io.File;
import java.io.IOException;
import java.io.InputStream;
import java.net.MalformedURLException;
import java.net.URL;
import java.nio.ByteBuffer;
import java.nio.file.Paths;
import java.util.*;
import java.util.regex.Pattern;

import static org.slf4j.LoggerFactory.getLogger;

/**
 * @author Thibaud Michaudel
 **/
@Component
public abstract class AbstractS3Storage implements IStorageLocation {

    public static final String S3_SERVER_ENDPOINT_PARAM_NAME = "S3_Server_Endpoint";

    public static final String S3_SERVER_REGION_PARAM_NAME = "S3_Server_Region";

    public static final String S3_SERVER_KEY_PARAM_NAME = "S3_Server_Key";

    public static final String S3_SERVER_SECRET_PARAM_NAME = "S3_Server_Secret";

    public static final String S3_SERVER_BUCKET_PARAM_NAME = "S3_Server_Bucket";

    public static final String S3_SERVER_ROOT_PATH_PARAM_NAME = "Root_Path";

    public static final String UPLOAD_WITH_MULTIPART_THRESHOLD_IN_MB_PARAM_NAME = "Upload_With_Multipart_Threshold_In_Mb";

    public static final String MULTIPART_PARALLEL_PARAM_NAME = "Upload_With_Multipart_Parallel_Part_Number";

    /**
     * Plugin parameter name of the can delete attribute
     */
    public static final String S3_ALLOW_DELETION = "S3_Allow_Deletion";

    /**
     * Plugin parameter name that determines the file name format on the target storage.
     */
    public static final String FILE_NAMING_STRATEGY = "File_Naming_Strategy";

    private static final Logger LOGGER = getLogger(AbstractS3Storage.class);

    @PluginParameter(name = S3_SERVER_ENDPOINT_PARAM_NAME,
                     description = "Endpoint of the S3 server (format: http://{ip or server name}:{port})",
                     label = "S3 server endpoint")
    protected String endpoint;

    @PluginParameter(name = S3_SERVER_REGION_PARAM_NAME,
                     description = "Region of the S3 server",
                     label = "S3 server region")
    protected String region;

    @PluginParameter(name = S3_SERVER_KEY_PARAM_NAME, description = "Key of the S3 server", label = "S3 server key")
    protected String key;

    @PluginParameter(name = S3_SERVER_SECRET_PARAM_NAME,
                     description = "Secret of the S3 server",
                     label = "S3 server secret",
                     sensitive = true)
    protected String secret;

    @PluginParameter(name = S3_SERVER_BUCKET_PARAM_NAME,
                     description = "Bucket of the S3 server",
                     label = "S3 server bucket")
    protected String bucket;

    protected String storageName;

    /**
     * Parameter used for URL validation. Only URL starting with {endpoint}/{bucket}/{root_path} is valid.
     * As a file can be accessible at the root of the bucket, this parameter is optional.
     */
    @PluginParameter(name = S3_SERVER_ROOT_PATH_PARAM_NAME,
                     description = "Root path of this storage in the S3 server",
                     label = "Storage root path",
                     optional = true)
    private String rawRootPath;

    protected String rootPath;

    @PluginParameter(name = UPLOAD_WITH_MULTIPART_THRESHOLD_IN_MB_PARAM_NAME,
                     description = "MultiPart upload : Size in Mb of each part during multipart upload. The value "
                                   + "must be at least 5",
                     label = "MultiPart upload : Size of a part in Mb (>= 5)",
                     defaultValue = "5")
    protected int multipartThresholdMb;

    @PluginParameter(name = MULTIPART_PARALLEL_PARAM_NAME,
                     description = "MultiPart upload : Number of parts read in memory.",
                     label = "MultiPart upload : Number of parts read in memory.",
                     defaultValue = "5")
    protected int nbParallelPartsUpload;

    @PluginParameter(name = S3_ALLOW_DELETION,
                     label = "Enable effective deletion of files",
                     description = "If deletion is allowed, files are physically deleted else files are only removed from references",
                     defaultValue = "false")
    protected Boolean allowPhysicalDeletion;

    @PluginParameter(name = FILE_NAMING_STRATEGY,
                     label = "File naming strategy",
                     description = "Determines file name on target storage. List of possible values : CHECKSUM, FILENAME.",
                     defaultValue = FileNamingStrategy.Constants.CHECKSUM)
    protected String fileNamingStrategy;

    /**
     * Configuration of S3 server
     */
    public StorageConfigDto storageConfiguration;

    @Autowired
    protected IRuntimeTenantResolver runtimeTenantResolver;

    /**
     * Settings for the configuration of available S3 server
     */
    @Autowired
    protected S3StorageConfiguration s3StorageSettings;

    @Autowired
    protected WorkspaceService workspaceService;

    @Autowired
    private S3ClientCreatorService s3ClientService;

    /**
     * Initialize the storage configuration of S3 server
     */
    @PluginInit(hasConfiguration = true)
    public void init(PluginConfigurationDto conf) {
        Assert.isTrue(EnumUtils.isValidEnum(FileNamingStrategy.class, fileNamingStrategy),
                      String.format("Invalid file naming strategy : %s (expected values : %s)",
                                    fileNamingStrategy,
                                    Arrays.toString(FileNamingStrategy.values())));

        Assert.isTrue(multipartThresholdMb >= 5,
                      String.format("The parameter value %s must be at least 5. (actual : " + "%d)",
                                    UPLOAD_WITH_MULTIPART_THRESHOLD_IN_MB_PARAM_NAME,
                                    multipartThresholdMb));
        if (rawRootPath == null) {
            rootPath = "";
        } else {
            rootPath = rawRootPath;
            if (rootPath.startsWith("/")) {
                rootPath = rootPath.substring(1);
            }
            if (rootPath.endsWith("/")) {
                rootPath = rootPath.substring(0, rootPath.length() - 1);
            }
        }
<<<<<<< HEAD
        storageConfiguration = new StorageConfigBuilder(endpoint, region, key, secret).bucket(bucket)
                                                                                      .rootPath(rootPath)
                                                                                      .build();

        Scheduler scheduler = Schedulers.newParallel(String.format("%s-s3-reactive-client", conf.getBusinessId()), 10);
        int maxBytesPerPart = multipartThresholdMb * 1024 * 1024;
        client = new S3HighLevelReactiveClient(scheduler, maxBytesPerPart, nbParallelPartsUpload);
    }

    @PluginDestroy
    void dispose() {
        client.close();
=======
        storageConfiguration = StorageConfig.builder(endpoint, region, key, secret)
                                            .bucket(bucket)
                                            .rootPath(rootPath)
                                            .build();
        storageName = conf.getBusinessId();
>>>>>>> 54eba68c
    }

    /**
     * Create a new S3 Client.
     * The client must be deleted after use.
     *
     * @return the client S3
     */
    protected S3HighLevelReactiveClient createS3Client() {
        return s3ClientService.createS3Client(storageName, multipartThresholdMb, nbParallelPartsUpload);
    }

    private Mono<InputStream> toInputStream(StorageCommandResult.ReadingPipe pipe) {
        DataBufferFactory dbf = new DefaultDataBufferFactory();
        return pipe.getEntry()
                   .flatMap(entry -> DataBufferUtils.join(entry.getData().map(dbf::wrap)))
                   .map(DataBuffer::asInputStream);
    }

    protected void handleDeleteRequest(FileDeletionRequestDto request, IDeletionProgressManager progressManager) {
        String tenant = runtimeTenantResolver.getTenant();
        LOGGER.info("Start deleting {} with location {}",
                    request.getFileReference().getMetaInfo().getFileName(),
                    request.getFileReference().getLocation().getUrl());
        StorageCommandID cmdId = new StorageCommandID(request.getJobId(), UUID.randomUUID());

        StorageCommand.Delete deleteCmd = new StorageCommand.Delete.Impl(storageConfiguration,
                                                                         cmdId,
                                                                         getEntryKey(request.getFileReference()));
        try (S3HighLevelReactiveClient client = createS3Client()) {
            client.delete(deleteCmd)
                  .flatMap(deleteResult -> deleteResult.matchDeleteResult(Mono::just,
                                                                          unreachable -> Mono.error(new RuntimeException(
                                                                              "Unreachable endpoint")),
                                                                          failure -> Mono.error(new RuntimeException(
                                                                              "Delete failure in S3 storage"))))
                  .doOnError(t -> {
                      try {
                          runtimeTenantResolver.forceTenant(tenant);
                          LOGGER.error("End deleting {} with location {}",
                                       request.getFileReference().getMetaInfo().getFileName(),
                                       request.getFileReference().getLocation().getUrl(),
                                       t);
                          progressManager.deletionFailed(request, "Delete failure in S3 storage");
                      } finally {
                          runtimeTenantResolver.clearTenant();
                      }
                  })
                  .doOnSuccess(success -> {
                      try {
                          runtimeTenantResolver.forceTenant(tenant);
                          LOGGER.info("End deleting {} with location {}",
                                      request.getFileReference().getMetaInfo().getFileName(),
                                      request.getFileReference().getLocation().getUrl());
                          progressManager.deletionSucceed(request);
                      } finally {
                          runtimeTenantResolver.clearTenant();
                      }
                  })
                  .block();
        }
    }

    protected void handleStoreRequest(FileStorageRequestAggregationDto request,
                                      IStorageProgressManager progressManager) {
        try (S3HighLevelReactiveClient client = createS3Client()) {
            URL sourceUrl = new URL(request.getOriginUrl());
            String tenant = runtimeTenantResolver.getTenant();

            // Download the file from url (File system, S3 server)
            Flux<ByteBuffer> buffers = DataBufferUtils.readInputStream(() -> {
                runtimeTenantResolver.forceTenant(tenant);
                return DownloadUtils.getInputStream(sourceUrl,
                                                    s3StorageSettings.getStorages(),
                                                    new DownloadTmpConfigDto(false,
                                                                             multipartThresholdMb * 1024 * 1024L,
                                                                             workspaceService.getMicroserviceWorkspace()
                                                                                             .resolve(request.getMetaInfo()
                                                                                                             .getChecksum()),
                                                                             true));
            }, new DefaultDataBufferFactory(), 1024).map(DataBuffer::asByteBuffer);

            request.getMetaInfo().setFileSize(getFileSize(sourceUrl));

            String entryKey = StorageConfigUtils.entryKey(storageConfiguration, getEntryKey(request));

            StorageEntry storageEntry = buildStorageEntry(request, entryKey, buffers);

            StorageCommand.Write writeCmd = new StorageCommand.Write.Impl(storageConfiguration,
                                                                          createStorageCommandID(request.getJobId()),
                                                                          entryKey,
                                                                          storageEntry,
                                                                          request.getMetaInfo().getChecksum());

<<<<<<< HEAD
            getS3Client().write(writeCmd)
                         .flatMap(writeResult -> writeResult.matchWriteResult(Mono::just,
                                                                              unreachable -> Mono.error(new RuntimeException(
                                                                                  "Unreachable endpoint")),
                                                                              failure -> {
                                                                                  return handleWriteError(failure.getCause());
                                                                              }))
                         .doOnError(t -> {
                             LOGGER.debug("[{}] End storing {}", request.getJobId(), request.getOriginUrl(), t);
                             // Do not handle error here. Block method will throw the exception wrapped in a
                             // RuntimeException. Error is handle in catch of this runtimeException here under.
                         })
                         .doOnSuccess(success -> {
                             LOGGER.info("[{}] End storing {}", request.getJobId(), request.getOriginUrl());
                             progressManager.storageSucceed(request,
                                                            StorageConfigUtils.entryKeyUrl(storageConfiguration,
                                                                                           entryKey.replaceFirst("^/*",
                                                                                                                 "")),
                                                            success.getSize());
                         })
                         .block();
=======
            client.write(writeCmd)
                  .flatMap(writeResult -> writeResult.matchWriteResult(Mono::just,
                                                                       unreachable -> Mono.error(new RuntimeException(
                                                                           "Unreachable endpoint")),
                                                                       failure -> {
                                                                           return handleWriteError(failure.getCause());
                                                                       }))
                  .doOnError(t -> {
                      LOGGER.debug("[{}] End storing {}", request.getJobId(), request.getOriginUrl(), t);
                      // Do not handle error here. Block method will throw the exception wrapped in a
                      // RuntimeException. Error is handle in catch of this runtimeException here under.
                  })
                  .doOnSuccess(success -> {
                      LOGGER.info("[{}] End storing {}", request.getJobId(), request.getOriginUrl());
                      progressManager.storageSucceed(request,
                                                     storageConfiguration.entryKeyUrl(entryKey.replaceFirst("^/*", "")),
                                                     success.getSize());
                  })
                  .block();
>>>>>>> 54eba68c

        } catch (MalformedURLException e) {
            LOGGER.error(e.getMessage(), e);
            progressManager.storageFailed(request, String.format("Invalid source url %s", request.getOriginUrl()));
        } catch (Exception e) {
            LOGGER.error(e.getMessage(), e);
            progressManager.storageFailed(request, String.format("Store failed cause : %s", e.getMessage()));
        }
    }

    private static Mono<StorageCommandResult.WriteSuccess> handleWriteError(Throwable cause) {
        if (cause instanceof ChecksumDoesntMatchException) {
            LOGGER.error("The stored file checksum does not match the expected one, this is likely a problem with"
                         + " the source file checksum not being the same as the one in the request metadata and "
                         + "not a problem with the s3 storage.");
        }
        return Mono.error(new RuntimeException(String.format("Write failure in S3 storage : %s", cause.getMessage())));
    }

    private StorageEntry buildStorageEntry(FileStorageRequestAggregationDto request,
                                           String entryKey,
                                           Flux<ByteBuffer> buffers) {
        return StorageEntry.builder()
                           .config(storageConfiguration)
                           .fullPath(entryKey)
                           .checksum(entryChecksum(request))
                           .size(entrySize(request))
                           .data(buffers)
                           .build();
    }

    private StorageCommandID createStorageCommandID(String taskId) {
        return new StorageCommandID(taskId, UUID.randomUUID());
    }

    protected String getEntryKey(FileReferenceWithoutOwnersDto fileReference) {
        return fileReference.getLocation()
                            .getUrl()
                            .replaceFirst(Pattern.quote(endpoint) + "(:[0-9]*)?/*", "")
                            .replaceFirst(Pattern.quote(bucket), "")
                            .substring(1);
    }

    public String getEntryKey(FileStorageRequestAggregationDto request) {
        // Handle naming strategy
        String filename = switch (FileNamingStrategy.valueOf(fileNamingStrategy)) {
            case FILENAME -> request.getMetaInfo().getFileName();
            case CHECKSUM -> request.getMetaInfo().getChecksum();
        };
        String entryKey = filename;
        if (request.getSubDirectory() != null && !request.getSubDirectory().isEmpty()) {
            entryKey = Paths.get(request.getSubDirectory(), filename).toString();
            if (entryKey.charAt(0) == '/') {
                entryKey = entryKey.substring(1);
            }
        }
        return entryKey;
    }

    private Option<Long> entrySize(FileStorageRequestAggregationDto request) {
        return Option.some(request.getMetaInfo().getFileSize());
    }

    private Option<Tuple2<String, String>> entryChecksum(FileStorageRequestAggregationDto request) {
        return Option.some(Tuple.of(request.getMetaInfo().getAlgorithm(), request.getMetaInfo().getChecksum()));
    }

    @Override
    public boolean isValidUrl(String urlToValidate, Set<String> errors) {
        // Check endPoint in url
        if (!urlToValidate.startsWith(endpoint)) {
            errors.add("Url does not start with storage endpoint: " + endpoint);
            return false;
        }
        // Check bucket in url
        String prefixBucket = endpoint + File.separator + bucket;
        if (!urlToValidate.startsWith(prefixBucket)) {
            errors.add("Url does not correspond to storage bucket: " + bucket);
            return false;
        }
        // Check rootPath
        if (StringUtils.isNotBlank(rootPath)) {
            String prefixRootPath = prefixBucket + File.separator + rootPath.replaceFirst("^/*", "");
            if (!urlToValidate.startsWith(prefixRootPath)) {
                errors.add("Url does correspond to storage root path: " + rootPath);
                return false;
            }
        }
        return true;
    }

    @Override
    public boolean allowPhysicalDeletion() {
        return allowPhysicalDeletion;
    }

    @Override
    public PreparationResponse<FileStorageWorkingSubset, FileStorageRequestAggregationDto> prepareForStorage(Collection<FileStorageRequestAggregationDto> fileReferenceRequests) {
        List<FileStorageWorkingSubset> workingSubsets = new ArrayList<>();
        workingSubsets.add(new FileStorageWorkingSubset(fileReferenceRequests));
        return PreparationResponse.build(workingSubsets, Maps.newHashMap());
    }

    @Override
    public PreparationResponse<FileDeletionWorkingSubset, FileDeletionRequestDto> prepareForDeletion(Collection<FileDeletionRequestDto> fileDeletionRequests) {
        List<FileDeletionWorkingSubset> workingSubsets = new ArrayList<>();
        workingSubsets.add(new FileDeletionWorkingSubset(fileDeletionRequests));
        return PreparationResponse.build(workingSubsets, Maps.newHashMap());
    }

    @Override
    public PreparationResponse<FileRestorationWorkingSubset, FileCacheRequestDto> prepareForRestoration(Collection<FileCacheRequestDto> requests) {
        List<FileRestorationWorkingSubset> workingSubsets = new ArrayList<>();
        workingSubsets.add(new FileRestorationWorkingSubset(requests));
        return PreparationResponse.build(workingSubsets, Maps.newHashMap());
    }

    /**
     * Get the file content length
     *
     * @param sourceUrl the url of file
     * @return the size of file, 0 if the file does not exist
     */
    protected long getFileSize(URL sourceUrl) {
        long fileSize = 0L;
        try {
            fileSize = DownloadUtils.getContentLength(sourceUrl, 0, s3StorageSettings.getStorages());
        } catch (IOException e) {
            LOGGER.error("Failure in the getting of file size : {}", sourceUrl, e);
        }
        return fileSize;
    }
}<|MERGE_RESOLUTION|>--- conflicted
+++ resolved
@@ -209,26 +209,10 @@
                 rootPath = rootPath.substring(0, rootPath.length() - 1);
             }
         }
-<<<<<<< HEAD
         storageConfiguration = new StorageConfigBuilder(endpoint, region, key, secret).bucket(bucket)
                                                                                       .rootPath(rootPath)
                                                                                       .build();
-
-        Scheduler scheduler = Schedulers.newParallel(String.format("%s-s3-reactive-client", conf.getBusinessId()), 10);
-        int maxBytesPerPart = multipartThresholdMb * 1024 * 1024;
-        client = new S3HighLevelReactiveClient(scheduler, maxBytesPerPart, nbParallelPartsUpload);
-    }
-
-    @PluginDestroy
-    void dispose() {
-        client.close();
-=======
-        storageConfiguration = StorageConfig.builder(endpoint, region, key, secret)
-                                            .bucket(bucket)
-                                            .rootPath(rootPath)
-                                            .build();
         storageName = conf.getBusinessId();
->>>>>>> 54eba68c
     }
 
     /**
@@ -323,29 +307,6 @@
                                                                           storageEntry,
                                                                           request.getMetaInfo().getChecksum());
 
-<<<<<<< HEAD
-            getS3Client().write(writeCmd)
-                         .flatMap(writeResult -> writeResult.matchWriteResult(Mono::just,
-                                                                              unreachable -> Mono.error(new RuntimeException(
-                                                                                  "Unreachable endpoint")),
-                                                                              failure -> {
-                                                                                  return handleWriteError(failure.getCause());
-                                                                              }))
-                         .doOnError(t -> {
-                             LOGGER.debug("[{}] End storing {}", request.getJobId(), request.getOriginUrl(), t);
-                             // Do not handle error here. Block method will throw the exception wrapped in a
-                             // RuntimeException. Error is handle in catch of this runtimeException here under.
-                         })
-                         .doOnSuccess(success -> {
-                             LOGGER.info("[{}] End storing {}", request.getJobId(), request.getOriginUrl());
-                             progressManager.storageSucceed(request,
-                                                            StorageConfigUtils.entryKeyUrl(storageConfiguration,
-                                                                                           entryKey.replaceFirst("^/*",
-                                                                                                                 "")),
-                                                            success.getSize());
-                         })
-                         .block();
-=======
             client.write(writeCmd)
                   .flatMap(writeResult -> writeResult.matchWriteResult(Mono::just,
                                                                        unreachable -> Mono.error(new RuntimeException(
@@ -361,11 +322,11 @@
                   .doOnSuccess(success -> {
                       LOGGER.info("[{}] End storing {}", request.getJobId(), request.getOriginUrl());
                       progressManager.storageSucceed(request,
-                                                     storageConfiguration.entryKeyUrl(entryKey.replaceFirst("^/*", "")),
+                                                     StorageConfigUtils.entryKeyUrl(storageConfiguration,
+                                                                                    entryKey.replaceFirst("^/*", "")),
                                                      success.getSize());
                   })
                   .block();
->>>>>>> 54eba68c
 
         } catch (MalformedURLException e) {
             LOGGER.error(e.getMessage(), e);
