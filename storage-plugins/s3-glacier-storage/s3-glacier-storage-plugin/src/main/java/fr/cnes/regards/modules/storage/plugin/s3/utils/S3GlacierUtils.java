--- conflicted
+++ resolved
@@ -167,11 +167,7 @@
                                                              @Nullable String standardStorageClassName,
                                                              LockService lockService,
                                                              S3HighLevelReactiveClient s3Client) {
-<<<<<<< HEAD
-        int lockTimeToLiveInMs = lockService.getTimeToLiveInSeconds() * 1000;
-=======
         int lockTimeToLiveInSeconds = lockService.getTimeToLiveInSeconds();
->>>>>>> 54eba68c
 
         RestorationStatus restorationStatus = RestorationStatus.NOT_AVAILABLE;
 
@@ -210,11 +206,7 @@
                         } else {
                             WaitingLock lock = new WaitingLock(lockName,
                                                                lockCreationDate,
-<<<<<<< HEAD
-                                                               lockTimeToLiveInMs,
-=======
                                                                lockTimeToLiveInSeconds,
->>>>>>> 54eba68c
                                                                renewCallDurationInMs,
                                                                lockService);
                             LOGGER.debug("Next try in {}", delay);
