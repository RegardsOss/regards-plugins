/*
 * Copyright 2017-2021 CNES - CENTRE NATIONAL d'ETUDES SPATIALES
 *
 * This file is part of REGARDS.
 *
 * REGARDS is free software: you can redistribute it and/or modify
 * it under the terms of the GNU General Public License as published by
 * the Free Software Foundation, either version 3 of the License, or
 * (at your option) any later version.
 *
 * REGARDS is distributed in the hope that it will be useful,
 * but WITHOUT ANY WARRANTY; without even the implied warranty of
 * MERCHANTABILITY or FITNESS FOR A PARTICULAR PURPOSE. See the
 * GNU General Public License for more details.
 *
 * You should have received a copy of the GNU General Public License
 * along with REGARDS. If not, see <http://www.gnu.org/licenses/>.
 */
package fr.cnes.regards.modules.notifier.plugins;

import java.util.ArrayList;
import java.util.Collection;
import java.util.HashMap;
import java.util.List;
import java.util.Map;
import java.util.Optional;

import org.slf4j.Logger;
import org.slf4j.LoggerFactory;
import org.springframework.beans.factory.annotation.Autowired;

import com.google.common.collect.ArrayListMultimap;
import com.google.common.collect.ListMultimap;
import com.google.gson.JsonElement;
import fr.cnes.regards.framework.amqp.IPublisher;
import fr.cnes.regards.framework.modules.plugins.annotations.Plugin;
import fr.cnes.regards.framework.modules.plugins.annotations.PluginParameter;
import fr.cnes.regards.modules.notifier.domain.NotificationRequest;
import fr.cnes.regards.modules.notifier.domain.plugin.IRecipientNotifier;

/**
 * Sender to send CHRONOS formatted feature notification
 *
 * @author Sébastien Binda
 *
 */
@Plugin(author = "REGARDS Team", description = "Sender to send CHRONOS formatted feature notification",
        id = ChronosRecipientSender.PLUGIN_ID, version = "1.0.0", contact = "regards@c-s.fr", license = "GPLv3",
        owner = "CNES", url = "https://regardsoss.github.io/")
public class ChronosRecipientSender implements IRecipientNotifier {

    public static final String PLUGIN_ID = "ChronosRecipientSender";

    private static final Logger LOGGER = LoggerFactory.getLogger(ChronosRecipientSender.class);

    private static final String OWNER_KEY = "actionOwner";

    private static final String ACTION_KEY = "action";

    @Autowired
    private IPublisher publisher;

    @PluginParameter(label = "RabbitMQ exchange name", name = "exchange")
    private String exchange;

    @PluginParameter(label = "RabbitMQ queue name", name = "queueName", optional = true)
    private String queueName;

    @PluginParameter(label = "Feature created_by property path", name = "createdByPropertyPath", optional = true,
            defaultValue = "history.createdBy")
    private String createdByPropertyPath;

    @PluginParameter(label = "Feature updated_by property path", name = "updatedByPropertyPath", optional = true,
            defaultValue = "history.updatedBy")
    private String updatedByPropertyPath;

    @PluginParameter(label = "Feature deleted_by property path", name = "updatedByPropertyPath", optional = true,
            defaultValue = "history.deletedBy")
    private String deletedByPropertyPath;

    @PluginParameter(label = "Feature gpfs_url property path", name = "gpfsUrlPropertyPath", optional = true,
            defaultValue = "properties.system.gpfs_url")
    private String gpfsUrlPropertyPath;

    @PluginParameter(label = "Feature filename property path", name = "filenamePropertyPath", optional = true,
            defaultValue = "properties.system.filename")
    private String filenamePropertyPath;

    public ChronosRecipientSender() {
    }

    /**
     * This constructor is needed for tests unfortunately
     */
    protected ChronosRecipientSender(IPublisher publisher) {
        this.publisher = publisher;
    }

    public Optional<String> getValue(JsonElement element, String key) {
        if (key.contains(".")) {
            String[] paths = key.split("\\.");
            JsonElement obj = element.getAsJsonObject().get(paths[0]);
            if (obj != null) {
                String newKey = key.substring(key.indexOf('.') + 1);
                return this.getValue(obj, newKey);
            }
        } else {
            JsonElement obj = element.getAsJsonObject().get(key);
            if (obj != null) {
                return Optional.of(obj.getAsString());
            }
        }
        return Optional.empty();
    }

    @Override
    public Collection<NotificationRequest> send(Collection<NotificationRequest> requestsToSend) {
        ListMultimap<Map<String, Object>, ChronosNotificationEvent> toSend = ArrayListMultimap.create();
        List<NotificationRequest> errors = new ArrayList<>();
        for (NotificationRequest request : requestsToSend) {
            JsonElement element = request.getPayload();
            JsonElement metadata = request.getMetadata();
            Optional<String> createdBy = getValue(element, createdByPropertyPath);
            Optional<String> updatedBy = getValue(element, updatedByPropertyPath);
            Optional<String> deletedBy = getValue(element, deletedByPropertyPath);
            String uri = getValue(element, gpfsUrlPropertyPath).orElse(null);
            // This is business key so filename cannot be null!
            String filename = getValue(element, filenamePropertyPath).orElse(null);
            if ((metadata == null) || !createdBy.isPresent() || (filename == null)) {
                LOGGER.error(
                        "Unable to send chronos notification as mandatory parameters [action={}, {}={}, {}={}] are not valid from message={}.",
                        metadata == null ? null : metadata.toString(),
                        createdByPropertyPath,
                        createdBy,
                        gpfsUrlPropertyPath,
                        uri,
                        element == null ? null : element.toString());
                errors.add(request);
            } else {
                Map<String, Object> headers = new HashMap<>();
                String actionOwner = deletedBy.orElse(updatedBy.orElse(createdBy.get()));
                String action = metadata.getAsJsonObject().get(ACTION_KEY).getAsString();
                headers.put(OWNER_KEY, actionOwner);
                headers.put(ACTION_KEY, action);
<<<<<<< HEAD
                toSend.put(headers, new ChronosNotificationEvent(action, actionOwner, uri, filename));
=======
                toSend.put(headers, ChronosNotificationEvent.build(action, actionOwner, uri.replaceAll("//", "/")));
>>>>>>> d2853c58
            }
        }
        for (Map<String, Object> headers : toSend.keySet()) {
            publisher.broadcastAll(exchange, Optional.of(queueName), 0, toSend.get(headers), headers);
        }
        return errors;
    }

    public void setExchange(String exchange) {
        this.exchange = exchange;
    }

    public void setQueueName(String queueName) {
        this.queueName = queueName;
    }

    public void setCreatedByPropertyPath(String createdByPropertyPath) {
        this.createdByPropertyPath = createdByPropertyPath;
    }

    public void setUpdatedByPropertyPath(String updatedByPropertyPath) {
        this.updatedByPropertyPath = updatedByPropertyPath;
    }

    public void setDeletedByPropertyPath(String deletedByPropertyPath) {
        this.deletedByPropertyPath = deletedByPropertyPath;
    }

    public void setGpfsUrlPropertyPath(String gpfsUrlPropertyPath) {
        this.gpfsUrlPropertyPath = gpfsUrlPropertyPath;
    }

    public void setFilenamePropertyPath(String filenamePropertyPath) {
        this.filenamePropertyPath = filenamePropertyPath;
    }
}<|MERGE_RESOLUTION|>--- conflicted
+++ resolved
@@ -1,5 +1,5 @@
 /*
- * Copyright 2017-2021 CNES - CENTRE NATIONAL d'ETUDES SPATIALES
+ * Copyright 2017-2020 CNES - CENTRE NATIONAL d'ETUDES SPATIALES
  *
  * This file is part of REGARDS.
  *
@@ -142,11 +142,11 @@
                 String action = metadata.getAsJsonObject().get(ACTION_KEY).getAsString();
                 headers.put(OWNER_KEY, actionOwner);
                 headers.put(ACTION_KEY, action);
-<<<<<<< HEAD
-                toSend.put(headers, new ChronosNotificationEvent(action, actionOwner, uri, filename));
-=======
-                toSend.put(headers, ChronosNotificationEvent.build(action, actionOwner, uri.replaceAll("//", "/")));
->>>>>>> d2853c58
+                if (uri == null) {
+                    toSend.put(headers, new ChronosNotificationEvent(action, actionOwner, uri, filename));
+                } else {
+                    toSend.put(headers, new ChronosNotificationEvent(action, actionOwner, uri.replaceAll("//", "/"), filename));
+                }
             }
         }
         for (Map<String, Object> headers : toSend.keySet()) {
