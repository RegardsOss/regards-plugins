--- conflicted
+++ resolved
@@ -1,5 +1,5 @@
 /*
- * Copyright 2017-2021 CNES - CENTRE NATIONAL d'ETUDES SPATIALES
+ * Copyright 2017-2020 CNES - CENTRE NATIONAL d'ETUDES SPATIALES
  *
  * This file is part of REGARDS.
  *
@@ -117,11 +117,7 @@
         Assert.assertTrue("Message send as notification to chronos is not valid",
                           listCaptor.getValue().contains(new ChronosNotificationEvent(action,
                                                                                         actionOwner,
-<<<<<<< HEAD
-                                                                                        "file://home/geode/test.tar", "test.tar")));
-=======
-                                                                                        "file:/home/geode/test.tar")));
->>>>>>> d2853c58
+                                                                                        "file:/home/geode/test.tar", "test.tar")));
         Assert.assertEquals("Message send as notification to chronos is not valid", 1, listCaptor.getValue().size());
 
     }
