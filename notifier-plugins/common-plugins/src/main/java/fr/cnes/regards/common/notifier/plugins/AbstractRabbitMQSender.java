--- conflicted
+++ resolved
@@ -43,13 +43,10 @@
 
     public static final String RECIPIENT_LABEL_PARAM_NAME = "recipientLabel";
 
-<<<<<<< HEAD
-=======
     public static final String DESCRIPTION_PARAM_NAME = "description";
 
     public static final String DIRECT_NOTIFICATION_ENABLED_PARAM_NAME = "directNotificationEnabled";
 
->>>>>>> 152de256
     public static final String BLOCKING_REQUIRED_PARAM_NAME = "blockingRequired";
 
     @Autowired
@@ -80,8 +77,6 @@
         optional = true)
     private String recipientLabel;
 
-<<<<<<< HEAD
-=======
     @PluginParameter(label = "Recipient description",
                      name = DESCRIPTION_PARAM_NAME,
                      optional = true,
@@ -96,7 +91,6 @@
     private boolean directNotificationEnabled;
 
 
->>>>>>> 152de256
     @PluginParameter(
         label = "Blocking notification.",
         description = "Indicate whether this is a blocking notification or not. When value is True, the recipient "
@@ -133,8 +127,6 @@
     }
 
     @Override
-<<<<<<< HEAD
-=======
     public String getDescription() {
         return description;
     }
@@ -145,7 +137,6 @@
     }
 
     @Override
->>>>>>> 152de256
     public boolean isBlockingRequired() {
         return blockingRequired;
     }
