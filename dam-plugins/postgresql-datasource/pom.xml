--- conflicted
+++ resolved
@@ -24,11 +24,7 @@
     <groupId>fr.cnes.regards.modules.dam.plugins.datasources</groupId>
     <artifactId>postgresql-datasource</artifactId>
     <description>PostgreSQL datasource</description>
-<<<<<<< HEAD
-    <version>1.4.0</version>
-=======
     <version>1.4.1-SNAPSHOT</version>
->>>>>>> 21c68ad5
 
     <url>https://github.com/RegardsOss/RegardsOss.github.io</url>
     <inceptionYear>2016</inceptionYear>
@@ -54,11 +50,7 @@
     <parent>
         <groupId>fr.cnes.regards.modules.dam.plugins.datasources</groupId>
         <artifactId>dam-plugins</artifactId>
-<<<<<<< HEAD
-        <version>1.4.0</version>
-=======
         <version>1.4.1-SNAPSHOT</version>
->>>>>>> 21c68ad5
     </parent>
 
     <dependencies>
