--- conflicted
+++ resolved
@@ -33,20 +33,6 @@
     /**
      * URL query start char
      */
-<<<<<<< HEAD
-    private static final String queryStartMarker = "?";
-
-    /**
-     * URL next parameter separator
-     */
-    private static final String nextParameterMarker = "&";
-
-    /**
-     * URL parameter value separator
-     */
-    private static final String parameterValueSeparator = "=";
-
-=======
     private static final String QUERY_START_MARKER = "?";
     /**
      * URL next parameter separator
@@ -56,7 +42,6 @@
      * URL parameter value separator
      */
     private static final String PARAMETER_VALUE_SEPARATOR = "=";
->>>>>>> da10ad6d
     /**
      * OpenSearch webservice configuration
      **/
@@ -127,29 +112,17 @@
         // 3 - Append parameters
         StringBuilder builtURL = new StringBuilder(webserviceURL);
         for (Pair<String, String> p : addedParameters) {
-<<<<<<< HEAD
-            builtURL.append(currentParameterSeparator).append(p.getKey()).append(parameterValueSeparator)
-                    .append(p.getValue());
-            currentParameterSeparator = nextParameterMarker;
-=======
             builtURL.append(currentParameterSeparator).append(p.getKey()).append(PARAMETER_VALUE_SEPARATOR).append(p.getValue());
             currentParameterSeparator = NEXT_PARAMETER_MARKER;
->>>>>>> da10ad6d
         }
         // 4 - Append configuration parameters
         Map<String, Object> webserviceParameters = webserviceConfiguration.getWebserviceParameters();
         if (webserviceParameters != null) {
             for (Map.Entry<String, Object> parameter : webserviceParameters.entrySet()) {
                 if (parameter.getValue() != null) {
-<<<<<<< HEAD
-                    builtURL.append(currentParameterSeparator).append(parameter.getKey())
-                            .append(parameterValueSeparator).append(parameter.getValue());
-                    currentParameterSeparator = nextParameterMarker;
-=======
                     builtURL.append(currentParameterSeparator).append(parameter.getKey()).append(
                             PARAMETER_VALUE_SEPARATOR).append(parameter.getValue());
                     currentParameterSeparator = NEXT_PARAMETER_MARKER;
->>>>>>> da10ad6d
                 }
             }
         }
