<?xml version="1.0" encoding="UTF-8"?>
<!--
 Copyright 2017-2021 CNES - CENTRE NATIONAL d'ETUDES SPATIALES
 
 This file is part of REGARDS.
 
 REGARDS is free software: you can redistribute it and/or modify
 it under the terms of the GNU General Public License as published by
 the Free Software Foundation, either version 3 of the License, or
 (at your option) any later version.
 
 REGARDS is distributed in the hope that it will be useful,
 but WITHOUT ANY WARRANTY; without even the implied warranty of
 MERCHANTABILITY or FITNESS FOR A PARTICULAR PURPOSE. See the
 GNU General Public License for more details.
 
 You should have received a copy of the GNU General Public License
 along with REGARDS. If not, see <http://www.gnu.org/licenses/>.
-->
<project xmlns="http://maven.apache.org/POM/4.0.0" xmlns:xsi="http://www.w3.org/2001/XMLSchema-instance"
         xsi:schemaLocation="http://maven.apache.org/POM/4.0.0 http://maven.apache.org/xsd/maven-4.0.0.xsd">
    <modelVersion>4.0.0</modelVersion>

    <artifactId>aip-datasource</artifactId>
    <description>AIP datasource</description>

    <url>https://github.com/RegardsOss/RegardsOss.github.io</url>
    <inceptionYear>2016</inceptionYear>
    <licenses>
        <license>
            <name>GNU General Public License (GNU GPL)</name>
            <url>http://www.gnu.org/licenses/gpl.html</url>
            <distribution>repo</distribution>
        </license>
    </licenses>
    <organization>
        <name>CNES</name>
        <url>https://cnes.fr/fr</url>
    </organization>
    <developers>
        <developer>
            <name>REGARDS Team</name>
            <organization>CS Systèmes d'Information</organization>
            <organizationUrl>http://www.c-s.fr</organizationUrl>
        </developer>
    </developers>

    <parent>
        <groupId>fr.cnes.regards.modules.dam.plugins.datasources</groupId>
        <artifactId>dam-plugins</artifactId>
<<<<<<< HEAD
        <version>1.4.0</version>
=======
        <version>1.4.1-SNAPSHOT</version>
>>>>>>> 21c68ad5
    </parent>

    <dependencies>
        <dependency>
            <groupId>commons-beanutils</groupId>
            <artifactId>commons-beanutils</artifactId>
        </dependency>
        <dependency>
            <groupId>fr.cnes.regards.framework.utils</groupId>
            <artifactId>spring-utils</artifactId>
        </dependency>
        <!-- Provided: dependencies that are already included by the microservice -->
        <dependency>
            <groupId>fr.cnes.regards.framework</groupId>
            <artifactId>feign-regards-starter</artifactId>
            <scope>provided</scope>
        </dependency>
        <dependency>
            <groupId>fr.cnes.regards.modules.dam</groupId>
            <artifactId>dam-service</artifactId>
            <scope>provided</scope>
        </dependency>
        <dependency>
            <groupId>fr.cnes.regards.modules.dam</groupId>
            <artifactId>dam-plugins</artifactId>
            <scope>provided</scope>
        </dependency>
        <dependency>
            <groupId>fr.cnes.regards.framework.modules.plugins</groupId>
            <artifactId>plugins-domain</artifactId>
            <scope>provided</scope>
        </dependency>
        <dependency>
            <groupId>fr.cnes.regards.modules.ingest</groupId>
            <artifactId>ingest-client</artifactId>
        </dependency>
        <dependency>
            <groupId>fr.cnes.regards.modules.storage</groupId>
            <artifactId>storage-client</artifactId>
        </dependency>
        <dependency>
            <groupId>fr.cnes.regards.modules.project</groupId>
            <artifactId>project-client</artifactId>
        </dependency>
        <!-- Tests -->
        <dependency>
            <groupId>fr.cnes.regards.framework.test</groupId>
            <artifactId>regards-integration-test</artifactId>
            <scope>test</scope>
        </dependency>
    </dependencies>
	<build>
		<plugins>
			<plugin>
				<groupId>org.apache.maven.plugins</groupId>
				<artifactId>maven-shade-plugin</artifactId>
				<executions>
					<execution>
						<phase>package</phase>
						<goals>
							<goal>shade</goal>
						</goals>
						<configuration>
							<minimizeJar>true</minimizeJar>
							<artifactSet>
								<includes>
									<include>fr.cnes.regards.framework.utils:spring-utils</include>
									<include>commons-beanutils:commons-beanutils</include>
									<include>fr.cnes.regards.modules.ingest:ingest-client</include>
									<include>fr.cnes.regards.modules.ingest:ingest-domain</include>
									<include>fr.cnes.regards.modules.storage:storage-client</include>
									<include>fr.cnes.regards.modules.storage:storage-domain</include>
									<include>fr.cnes.regards.modules.project:project-client</include>
									<include>fr.cnes.regards.modules.project:project-domain</include>
								</includes>
							</artifactSet>
						</configuration>
					</execution>
				</executions>
			</plugin>
		</plugins>
	</build>
</project><|MERGE_RESOLUTION|>--- conflicted
+++ resolved
@@ -48,11 +48,7 @@
     <parent>
         <groupId>fr.cnes.regards.modules.dam.plugins.datasources</groupId>
         <artifactId>dam-plugins</artifactId>
-<<<<<<< HEAD
-        <version>1.4.0</version>
-=======
         <version>1.4.1-SNAPSHOT</version>
->>>>>>> 21c68ad5
     </parent>
 
     <dependencies>
