--- conflicted
+++ resolved
@@ -23,11 +23,7 @@
 
 	<groupId>fr.cnes.regards.modules.dam.plugins.datasources</groupId>
 	<artifactId>dam-plugins</artifactId>
-<<<<<<< HEAD
 	<version>0.5.0-SNAPSHOT</version>
-=======
-	<version>0.4.1</version>
->>>>>>> 94f697a6
 	<packaging>pom</packaging>
 	
 	<description>Plugins allowing the system to connect to various datasources, from which will be aspired the data</description>
@@ -55,11 +51,7 @@
 	<parent>
 		<groupId>fr.cnes.regards</groupId>
 		<artifactId>regards-parent</artifactId>
-<<<<<<< HEAD
 		<version>0.5.0-SNAPSHOT</version>
-=======
-		<version>0.4.1</version>
->>>>>>> 94f697a6
 		<relativePath />
 	</parent>
 	<modules>
