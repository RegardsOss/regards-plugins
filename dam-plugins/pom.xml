--- conflicted
+++ resolved
@@ -23,11 +23,7 @@
 
 	<groupId>fr.cnes.regards.modules.dam.plugins.datasources</groupId>
 	<artifactId>dam-plugins</artifactId>
-<<<<<<< HEAD
-	<version>1.4.0</version>
-=======
 	<version>1.4.1-SNAPSHOT</version>
->>>>>>> 21c68ad5
 	<packaging>pom</packaging>
 	
 	<description>Plugins allowing the system to connect to various datasources, from which will be aspired the data</description>
@@ -55,11 +51,7 @@
 	<parent>
 		<groupId>fr.cnes.regards</groupId>
 		<artifactId>regards-parent</artifactId>
-<<<<<<< HEAD
-		<version>1.4.0</version>
-=======
 		<version>1.4.1-SNAPSHOT</version>
->>>>>>> 21c68ad5
 		<relativePath />
 	</parent>
 	<modules>
