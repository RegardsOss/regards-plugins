<?xml version="1.0" encoding="UTF-8"?>
<!--
 Copyright 2017-2020 CNES - CENTRE NATIONAL d'ETUDES SPATIALES
 
 This file is part of REGARDS.
 
 REGARDS is free software: you can redistribute it and/or modify
 it under the terms of the GNU General Public License as published by
 the Free Software Foundation, either version 3 of the License, or
 (at your option) any later version.
 
 REGARDS is distributed in the hope that it will be useful,
 but WITHOUT ANY WARRANTY; without even the implied warranty of
 MERCHANTABILITY or FITNESS FOR A PARTICULAR PURPOSE. See the
 GNU General Public License for more details.
 
 You should have received a copy of the GNU General Public License
 along with REGARDS. If not, see <http://www.gnu.org/licenses/>.
-->
<project xmlns="http://maven.apache.org/POM/4.0.0"
         xmlns:xsi="http://www.w3.org/2001/XMLSchema-instance"
         xsi:schemaLocation="http://maven.apache.org/POM/4.0.0 http://maven.apache.org/xsd/maven-4.0.0.xsd">
    <parent>
        <groupId>fr.cnes.regards.modules.ingest</groupId>
        <artifactId>ingest-plugins</artifactId>
<<<<<<< HEAD
        <version>1.3.0-SNAPSHOT</version>
=======
        <version>1.4.0-SNAPSHOT</version>
>>>>>>> 57b0c7d8
    </parent>
    <modelVersion>4.0.0</modelVersion>

    <groupId>fr.cnes.regards.modules.ingest.plugins</groupId>
    <artifactId>enhanced-descriptive-aip-generation</artifactId>
<<<<<<< HEAD
    <version>1.3.0-SNAPSHOT</version>
=======
    <version>1.4.0-SNAPSHOT</version>
>>>>>>> 57b0c7d8


    <dependencies>
        <dependency>
            <groupId>fr.cnes.regards.modules.ingest</groupId>
            <artifactId>ingest-service</artifactId>
            <scope>provided</scope>
        </dependency>
    </dependencies>

    <build>
        <plugins>
            <plugin>
                <groupId>org.apache.maven.plugins</groupId>
                <artifactId>maven-shade-plugin</artifactId>
            </plugin>
        </plugins>
    </build>

</project><|MERGE_RESOLUTION|>--- conflicted
+++ resolved
@@ -23,21 +23,13 @@
     <parent>
         <groupId>fr.cnes.regards.modules.ingest</groupId>
         <artifactId>ingest-plugins</artifactId>
-<<<<<<< HEAD
-        <version>1.3.0-SNAPSHOT</version>
-=======
         <version>1.4.0-SNAPSHOT</version>
->>>>>>> 57b0c7d8
     </parent>
     <modelVersion>4.0.0</modelVersion>
 
     <groupId>fr.cnes.regards.modules.ingest.plugins</groupId>
     <artifactId>enhanced-descriptive-aip-generation</artifactId>
-<<<<<<< HEAD
-    <version>1.3.0-SNAPSHOT</version>
-=======
     <version>1.4.0-SNAPSHOT</version>
->>>>>>> 57b0c7d8
 
 
     <dependencies>
