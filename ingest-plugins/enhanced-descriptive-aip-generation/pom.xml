<?xml version="1.0" encoding="UTF-8"?>
<!--
 Copyright 2017-2021 CNES - CENTRE NATIONAL d'ETUDES SPATIALES
 
 This file is part of REGARDS.
 
 REGARDS is free software: you can redistribute it and/or modify
 it under the terms of the GNU General Public License as published by
 the Free Software Foundation, either version 3 of the License, or
 (at your option) any later version.
 
 REGARDS is distributed in the hope that it will be useful,
 but WITHOUT ANY WARRANTY; without even the implied warranty of
 MERCHANTABILITY or FITNESS FOR A PARTICULAR PURPOSE. See the
 GNU General Public License for more details.
 
 You should have received a copy of the GNU General Public License
 along with REGARDS. If not, see <http://www.gnu.org/licenses/>.
-->
<project xmlns="http://maven.apache.org/POM/4.0.0"
         xmlns:xsi="http://www.w3.org/2001/XMLSchema-instance"
         xsi:schemaLocation="http://maven.apache.org/POM/4.0.0 http://maven.apache.org/xsd/maven-4.0.0.xsd">
    <parent>
        <groupId>fr.cnes.regards.modules.ingest</groupId>
        <artifactId>ingest-plugins</artifactId>
<<<<<<< HEAD
        <version>1.4.0</version>
=======
        <version>1.4.1-SNAPSHOT</version>
>>>>>>> 21c68ad5
    </parent>
    <modelVersion>4.0.0</modelVersion>

    <groupId>fr.cnes.regards.modules.ingest.plugins</groupId>
    <artifactId>enhanced-descriptive-aip-generation</artifactId>
<<<<<<< HEAD
    <version>1.4.0</version>
=======
    <version>1.4.1-SNAPSHOT</version>
>>>>>>> 21c68ad5


    <dependencies>
        <dependency>
            <groupId>fr.cnes.regards.modules.ingest</groupId>
            <artifactId>ingest-service</artifactId>
            <scope>provided</scope>
        </dependency>
    </dependencies>

    <build>
        <plugins>
            <plugin>
                <groupId>org.apache.maven.plugins</groupId>
                <artifactId>maven-shade-plugin</artifactId>
            </plugin>
        </plugins>
    </build>

</project><|MERGE_RESOLUTION|>--- conflicted
+++ resolved
@@ -23,21 +23,13 @@
     <parent>
         <groupId>fr.cnes.regards.modules.ingest</groupId>
         <artifactId>ingest-plugins</artifactId>
-<<<<<<< HEAD
-        <version>1.4.0</version>
-=======
         <version>1.4.1-SNAPSHOT</version>
->>>>>>> 21c68ad5
     </parent>
     <modelVersion>4.0.0</modelVersion>
 
     <groupId>fr.cnes.regards.modules.ingest.plugins</groupId>
     <artifactId>enhanced-descriptive-aip-generation</artifactId>
-<<<<<<< HEAD
-    <version>1.4.0</version>
-=======
     <version>1.4.1-SNAPSHOT</version>
->>>>>>> 21c68ad5
 
 
     <dependencies>
