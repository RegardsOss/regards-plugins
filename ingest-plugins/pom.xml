--- conflicted
+++ resolved
@@ -23,11 +23,7 @@
     <parent>
         <groupId>fr.cnes.regards</groupId>
         <artifactId>regards-parent</artifactId>
-<<<<<<< HEAD
-        <version>1.4.0</version>
-=======
         <version>1.4.1-SNAPSHOT</version>
->>>>>>> 21c68ad5
         <relativePath />
     </parent>
     <modelVersion>4.0.0</modelVersion>
